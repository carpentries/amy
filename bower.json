--- conflicted
+++ resolved
@@ -1,10 +1,6 @@
 {
   "name": "amy",
-<<<<<<< HEAD
-  "version": "0.7.1",
-=======
   "version": "0.8.0",
->>>>>>> 369ec477
   "homepage": "https://github.com/swcarpentry/amy",
   "authors": [
     {"name": "Greg Wilson", "email": "gvwilson@software-carpentry.org"},
