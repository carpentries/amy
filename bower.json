--- conflicted
+++ resolved
@@ -1,10 +1,6 @@
 {
   "name": "amy",
-<<<<<<< HEAD
-  "version": "0.9.6",
-=======
-  "version": "1.0.0-dev",
->>>>>>> 086e815a
+  "version": "0.9.7",
   "homepage": "https://github.com/swcarpentry/amy",
   "authors": [
     {"name": "Greg Wilson", "email": "gvwilson@software-carpentry.org"},
