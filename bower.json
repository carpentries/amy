--- conflicted
+++ resolved
@@ -1,10 +1,6 @@
 {
   "name": "amy",
-<<<<<<< HEAD
-  "version": "1.2.0",
-=======
-  "version": "1.3.0-dev",
->>>>>>> c9f0dc60
+  "version": "1.2.1",
   "homepage": "https://github.com/swcarpentry/amy",
   "authors": [
     {
