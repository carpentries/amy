{
  "name": "amy",
<<<<<<< HEAD
  "version": "1.7.1",
=======
  "version": "1.8.0-dev",
>>>>>>> a39bb922
  "homepage": "https://github.com/swcarpentry/amy",
  "authors": [
    {
      "name": "Greg Wilson",
      "email": "gvwilson@software-carpentry.org"
    },
    {
      "name": "Piotr Banaszkiewicz",
      "email": "piotr@banaszkiewicz.org"
    },
    {
      "name": "W. Trevor King",
      "email": "wking@tremily.us"
    },
    {
      "name": "Rob Beagrie",
      "email": "rob@beagrie.com"
    },
    {
      "name": "Scott Burns",
      "email": "scott.s.burns@gmail.com"
    },
    {
      "name": "Nick Young",
      "email": "nick.young@auckland.ac.nz"
    },
    {
      "name": "David Rio Deiros",
      "email": "driodeiros@gmail.com"
    },
    {
      "name": "Andy Shapiro",
      "email": "shapiromatron@gmail.com"
    },
    {
      "name": "Raniere Silva",
      "email": "raniere@ime.unicamp.br"
    },
    {
      "name": "Aditya Narayan",
      "email": "narayanaditya95@gmail.com"
    },
    {
      "name": "Carlos Peña",
      "email": "mycalesis@gmail.com"
    },
    {
      "name": "Kevin Bowrin",
      "email": "kevin.bowrin@carleton.ca"
    },
    {
      "name": "Darshan Agarwal",
      "email": "agarwal.darshan95@gmail.com"
    }
  ],
  "description": "A web-based workshop administration application for Software-Carpentry",
  "main": "README.md",
  "license": "MIT",
  "ignore": [
    "**/.*",
    "node_modules",
    "bower_components",
    "test"
  ],
  "dependencies": {
    "bootstrap": "^3.3.4",
    "bootstrap-datepicker": "^1.5.0",
    "jquery": "^2.1.3",
    "jquery-stickytabs": "^1.2.1",
    "vis": "~4.10.0",
    "metrics-graphics": "~2.8.0"
  }
}<|MERGE_RESOLUTION|>--- conflicted
+++ resolved
@@ -1,10 +1,6 @@
 {
   "name": "amy",
-<<<<<<< HEAD
-  "version": "1.7.1",
-=======
-  "version": "1.8.0-dev",
->>>>>>> a39bb922
+  "version": "1.7.2",
   "homepage": "https://github.com/swcarpentry/amy",
   "authors": [
     {
