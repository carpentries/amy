--- conflicted
+++ resolved
@@ -1,10 +1,6 @@
 {
   "name": "amy",
-<<<<<<< HEAD
-  "version": "1.4.0",
-=======
-  "version": "1.5.0-dev",
->>>>>>> 83ec9c0d
+  "version": "1.5.0",
   "homepage": "https://github.com/swcarpentry/amy",
   "authors": [
     {
