--- conflicted
+++ resolved
@@ -1,10 +1,6 @@
 {
   "name": "amy",
-<<<<<<< HEAD
-  "version": "1.0.0",
-=======
-  "version": "1.1.0-dev",
->>>>>>> 62b8dbd2
+  "version": "1.0.1",
   "homepage": "https://github.com/swcarpentry/amy",
   "authors": [
     {"name": "Greg Wilson", "email": "gvwilson@software-carpentry.org"},
