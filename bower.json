{
  "name": "amy",
<<<<<<< HEAD
  "version": "1.10.0",
=======
  "version": "1.11.0-dev",
>>>>>>> 6ca3911d
  "homepage": "https://github.com/swcarpentry/amy",
  "authors": [
    {
      "name": "Greg Wilson",
      "email": "gvwilson@software-carpentry.org"
    },
    {
      "name": "Piotr Banaszkiewicz",
      "email": "piotr@banaszkiewicz.org"
    },
    {
      "name": "W. Trevor King",
      "email": "wking@tremily.us"
    },
    {
      "name": "Rob Beagrie",
      "email": "rob@beagrie.com"
    },
    {
      "name": "Scott Burns",
      "email": "scott.s.burns@gmail.com"
    },
    {
      "name": "Nick Young",
      "email": "nick.young@auckland.ac.nz"
    },
    {
      "name": "David Rio Deiros",
      "email": "driodeiros@gmail.com"
    },
    {
      "name": "Andy Shapiro",
      "email": "shapiromatron@gmail.com"
    },
    {
      "name": "Raniere Silva",
      "email": "raniere@ime.unicamp.br"
    },
    {
      "name": "Aditya Narayan",
      "email": "narayanaditya95@gmail.com"
    },
    {
      "name": "Carlos Peña",
      "email": "mycalesis@gmail.com"
    },
    {
      "name": "Kevin Bowrin",
      "email": "kevin.bowrin@carleton.ca"
    },
    {
      "name": "Darshan Agarwal",
      "email": "agarwal.darshan95@gmail.com"
    }
  ],
  "description": "A web-based workshop administration application for Software-Carpentry",
  "main": "README.md",
  "license": "MIT",
  "ignore": [
    "**/.*",
    "node_modules",
    "bower_components",
    "test"
  ],
  "dependencies": {
    "bootstrap": "^3.3.4",
    "bootstrap-datepicker": "^1.5.0",
    "jquery": "^2.1.3",
    "jquery-stickytabs": "^1.2.1",
    "metrics-graphics": "~2.10.0"
  }
}<|MERGE_RESOLUTION|>--- conflicted
+++ resolved
@@ -1,10 +1,6 @@
 {
   "name": "amy",
-<<<<<<< HEAD
-  "version": "1.10.0",
-=======
-  "version": "1.11.0-dev",
->>>>>>> 6ca3911d
+  "version": "1.10.1",
   "homepage": "https://github.com/swcarpentry/amy",
   "authors": [
     {
