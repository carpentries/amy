from django_filters import rest_framework as filters

from workshops.filters import (
    AMYFilterSet,
    TrainingRequestFilter,
    NamesOrderingFilter,
)
from workshops.models import Event, Task, Tag, Person, Badge


class EventFilter(filters.FilterSet):
    start_after = filters.DateFilter(field_name='start', lookup_expr='gte')
    start_before = filters.DateFilter(field_name='start', lookup_expr='lte')
    end_after = filters.DateFilter(field_name='end', lookup_expr='gte')
    end_before = filters.DateFilter(field_name='end', lookup_expr='lte')
    tags = filters.ModelMultipleChoiceFilter(
        field_name='tags__name',
        to_field_name='name',
        queryset=Tag.objects.all(),
        conjoined=True,
    )
    order_by = filters.OrderingFilter(
        fields=(
            'slug',
            'start',
            'end',
        ),
    )

    class Meta:
        model = Event
        fields = (
<<<<<<< HEAD
            'completed', 'tag',
            'administrator', 'host',
=======
            'completed', 'tags',
>>>>>>> f7f0fdfc
            'start', 'start_before', 'start_after',
            'end', 'end_before', 'end_after',
            'country',
        )


class TaskFilter(filters.FilterSet):
    role = filters.CharFilter(field_name='role__name')

    class Meta:
        model = Task
        fields = (
            'role',
        )


def filter_instructors(queryset, name, value):
    instructor_badges = Badge.objects.instructor_badges()
    if value is True:
        return queryset.filter(badges__in=instructor_badges)
    elif value is False:
        return queryset.exclude(badges__in=instructor_badges)
    else:
        return queryset


class PersonFilter(filters.FilterSet):
    is_instructor = filters.BooleanFilter(method=filter_instructors,
                                          label='Is instructor?')

    order_by = NamesOrderingFilter(
        fields=(
            'email',
        ),
    )

    class Meta:
        model = Person
        fields = (
            'badges', 'username', 'personal', 'middle', 'family', 'email',
            'may_contact', 'publish_profile', 'github', 'country',
        )


class InstructorsOverTimeFilter(AMYFilterSet):
    badges = filters.ModelMultipleChoiceFilter(
        queryset=Badge.objects.instructor_badges(),
        label='Badges',
        lookup_expr='in',
    )

    class Meta:
        model = Person
        fields = [
            'badges',
        ]


class WorkshopsOverTimeFilter(AMYFilterSet):
    tags = filters.ModelMultipleChoiceFilter(
        queryset=Tag.objects.all(),
        label='Events with at least one of the following tags:',
    )

    class Meta:
        model = Event
        fields = [
            'tags',
        ]


class LearnersOverTimeFilter(AMYFilterSet):
    tags = filters.ModelMultipleChoiceFilter(
        queryset=Tag.objects.all(),
        label='Events with all the following tags:',
        conjoined=True,
    )

    class Meta:
        model = Event
        fields = [
            'tags',
        ]


class IdInFilter(filters.BaseInFilter, filters.NumberFilter):
    pass


class TrainingRequestFilterIDs(TrainingRequestFilter):
    ids = IdInFilter(field_name='id', lookup_expr='in')

    class Meta(TrainingRequestFilter.Meta):
        fields = [
            'ids',
            'search',
            'group_name',
            'state',
            'matched',
            'affiliation',
            'location',
        ]<|MERGE_RESOLUTION|>--- conflicted
+++ resolved
@@ -30,12 +30,8 @@
     class Meta:
         model = Event
         fields = (
-<<<<<<< HEAD
-            'completed', 'tag',
+            'completed', 'tags',
             'administrator', 'host',
-=======
-            'completed', 'tags',
->>>>>>> f7f0fdfc
             'start', 'start_before', 'start_after',
             'end', 'end_before', 'end_after',
             'country',
