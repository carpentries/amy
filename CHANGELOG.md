--- conflicted
+++ resolved
@@ -13,8 +13,6 @@
 
 -----------------------------------------------------------------
 
-<<<<<<< HEAD
-=======
 ## v4.7 - 2025-03-29
 
 ### Features
@@ -35,7 +33,6 @@
 * [Emails] Remove redis dependency - [#2753](https://github.com/carpentries/amy/pull/2753) by @pbanaszkiewicz
 
 
->>>>>>> 1dd23921
 ## v4.6.4 - 2025-02-15
 
 ### Bugfixes
