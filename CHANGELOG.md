--- conflicted
+++ resolved
@@ -13,8 +13,6 @@
 
 -----------------------------------------------------------------
 
-<<<<<<< HEAD
-=======
 ## v4.1 - 2023-04-30
 
 ### Bugfixes
@@ -76,7 +74,6 @@
 ### Bugfixes
 * hotfix: check for null values when loading custom keys - [#2339](https://github.com/carpentries/amy/pull/2339) by @elichad
 
->>>>>>> 9d1f482a
 ## v4.0.7 - 2023-01-28
 
 ### Bugfixes
