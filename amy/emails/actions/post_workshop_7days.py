from datetime import datetime, timedelta
import logging
from typing import Unpack

from django.contrib.contenttypes.models import ContentType
from django.http import HttpRequest
from django.utils import timezone

from emails.actions.base_action import BaseAction, BaseActionCancel, BaseActionUpdate
from emails.actions.base_strategy import run_strategy
from emails.models import ScheduledEmail
from emails.schemas import ContextModel, ToHeaderModel
from emails.signals import (
    POST_WORKSHOP_7DAYS_SIGNAL_NAME,
    Signal,
    post_workshop_7days_cancel_signal,
    post_workshop_7days_signal,
    post_workshop_7days_update_signal,
)
from emails.types import PostWorkshop7DaysContext, PostWorkshop7DaysKwargs, StrategyEnum
from emails.utils import (
    api_model_url,
    log_condition_elements,
    scalar_value_none,
    shift_date_and_apply_current_utc_time,
)
from workshops.models import Event, Task

logger = logging.getLogger("amy")


def post_workshop_7days_strategy(event: Event) -> StrategyEnum:
    logger.info(f"Running PostWorkshop7Days strategy for {event}")

    centrally_organised = (
<<<<<<< HEAD
        event.administrator
        and event.administrator.domain != "self-organized"
        and event.administrator.domain != "carpentries.org/community-lessons/"
    )
    self_organised = (
        event.administrator and event.administrator.domain == "self-organized"
    )
    not_cldt = (
=======
>>>>>>> 1dd23921
        event.administrator
        and event.administrator.domain != "self-organized"
        and event.administrator.domain != "carpentries.org/community-lessons/"
    )
    self_organised = event.administrator and event.administrator.domain == "self-organized"
    not_cldt = event.administrator and event.administrator.domain != "carpentries.org/community-lessons/"
    end_date_in_future = event.end and event.end >= timezone.now().date()
    active = not event.tags.filter(name__in=["cancelled", "unresponsive", "stalled"])
    carpentries_tag = event.tags.filter(name__in=["LC", "DC", "SWC", "Circuits"])
    at_least_1_host = Task.objects.filter(role__name="host", event=event).count() >= 1
    at_least_1_instructor = Task.objects.filter(role__name="instructor", event=event).count() >= 1

    log_condition_elements(
        centrally_organised=centrally_organised,
        self_organised=self_organised,
        not_cldt=not_cldt,
        end_date_in_future=end_date_in_future,
        active=active,
        carpentries_tag=carpentries_tag,
        at_least_1_host=at_least_1_host,
        at_least_1_instructor=at_least_1_instructor,
    )

    email_exists = (
        # UPDATE 2025-02-15 (#2760):
        #      We're allowing scheduling for centrally-organised
        #      and self-organised workshops.
        (centrally_organised or self_organised)
        and not_cldt
        and end_date_in_future
        and active
        and carpentries_tag
        and at_least_1_host
        and at_least_1_instructor
    )
    logger.debug(f"{email_exists=}")

    ct = ContentType.objects.get_for_model(event)  # type: ignore
    has_email_scheduled = ScheduledEmail.objects.filter(
        generic_relation_content_type=ct,
        generic_relation_pk=event.pk,
        template__signal=POST_WORKSHOP_7DAYS_SIGNAL_NAME,
    ).exists()
    logger.debug(f"{has_email_scheduled=}")

    if not has_email_scheduled and email_exists:
        result = StrategyEnum.CREATE
    elif has_email_scheduled and not email_exists:
        result = StrategyEnum.CANCEL
    elif has_email_scheduled and email_exists:
        result = StrategyEnum.UPDATE
    else:
        result = StrategyEnum.NOOP

    logger.debug(f"PostWorkshop7Days strategy {result=}")
    return result


def run_post_workshop_7days_strategy(strategy: StrategyEnum, request: HttpRequest, event: Event, **kwargs) -> None:
    signal_mapping: dict[StrategyEnum, Signal | None] = {
        StrategyEnum.CREATE: post_workshop_7days_signal,
        StrategyEnum.UPDATE: post_workshop_7days_update_signal,
        StrategyEnum.CANCEL: post_workshop_7days_cancel_signal,
        StrategyEnum.NOOP: None,
    }
    return run_strategy(
        strategy,
        signal_mapping,
        request,
        sender=event,
        event=event,
        event_end_date=event.end,
        **kwargs,
    )


def get_scheduled_at(**kwargs: Unpack[PostWorkshop7DaysKwargs]) -> datetime:
    # Should run 7 days after the event end date OR 7 days from now, whichever is later.
    event_end_date = kwargs["event_end_date"]
    week_after_event = shift_date_and_apply_current_utc_time(event_end_date, offset=timedelta(days=7))
    week_from_now = timezone.now() + timedelta(days=7)
    return max(week_after_event, week_from_now)


def get_context(**kwargs: Unpack[PostWorkshop7DaysKwargs]) -> PostWorkshop7DaysContext:
    event = kwargs["event"]
    hosts = [task.person for task in Task.objects.filter(role__name="host", event=event)]
    instructors = [task.person for task in Task.objects.filter(role__name="instructor", event=event)]
    helpers = [task.person for task in Task.objects.filter(role__name="helper", event=event)]
    return {
        "assignee": event.assigned_to if event.assigned_to else None,
        "event": event,
        "hosts": hosts,
        "instructors": instructors,
        "helpers": helpers,
    }


def get_context_json(context: PostWorkshop7DaysContext) -> ContextModel:
    event = context["event"]
    return ContextModel(
        {
            "assignee": (
                api_model_url("person", context["assignee"].pk) if context["assignee"] else scalar_value_none()
            ),
            "event": api_model_url("event", event.pk),
            "hosts": [api_model_url("person", person.pk) for person in context["hosts"]],
            "instructors": [api_model_url("person", person.pk) for person in context["instructors"]],
            "helpers": [api_model_url("person", person.pk) for person in context["helpers"]],
        },
    )


def get_generic_relation_object(context: PostWorkshop7DaysContext, **kwargs: Unpack[PostWorkshop7DaysKwargs]) -> Event:
    return context["event"]


def get_recipients(context: PostWorkshop7DaysContext, **kwargs: Unpack[PostWorkshop7DaysKwargs]) -> list[str]:
    return [host.email for host in context["hosts"] if host.email] + [
        instructor.email for instructor in context["instructors"] if instructor.email
    ]


def get_recipients_context_json(
    context: PostWorkshop7DaysContext, **kwargs: Unpack[PostWorkshop7DaysKwargs]
) -> ToHeaderModel:
    return ToHeaderModel(
        [
            {
                "api_uri": api_model_url("person", host.pk),
                "property": "email",
            }
            for host in context["hosts"]
        ]
        + [
            {
                "api_uri": api_model_url("person", instructor.pk),
                "property": "email",
            }
            for instructor in context["instructors"]
        ],  # type: ignore
    )


class PostWorkshop7DaysReceiver(BaseAction):
    signal = post_workshop_7days_signal.signal_name

    def get_scheduled_at(self, **kwargs: Unpack[PostWorkshop7DaysKwargs]) -> datetime:
        return get_scheduled_at(**kwargs)

    def get_context(self, **kwargs: Unpack[PostWorkshop7DaysKwargs]) -> PostWorkshop7DaysContext:
        return get_context(**kwargs)

    def get_context_json(self, context: PostWorkshop7DaysContext) -> ContextModel:
        return get_context_json(context)

    def get_generic_relation_object(
        self,
        context: PostWorkshop7DaysContext,
        **kwargs: Unpack[PostWorkshop7DaysKwargs],
    ) -> Event:
        return get_generic_relation_object(context, **kwargs)

    def get_recipients(
        self,
        context: PostWorkshop7DaysContext,
        **kwargs: Unpack[PostWorkshop7DaysKwargs],
    ) -> list[str]:
        return get_recipients(context, **kwargs)

    def get_recipients_context_json(
        self,
        context: PostWorkshop7DaysContext,
        **kwargs: Unpack[PostWorkshop7DaysKwargs],
    ) -> ToHeaderModel:
        return get_recipients_context_json(context, **kwargs)


class PostWorkshop7DaysUpdateReceiver(BaseActionUpdate):
    signal = post_workshop_7days_signal.signal_name

    def get_scheduled_at(self, **kwargs: Unpack[PostWorkshop7DaysKwargs]) -> datetime:
        return get_scheduled_at(**kwargs)

    def get_context(self, **kwargs: Unpack[PostWorkshop7DaysKwargs]) -> PostWorkshop7DaysContext:
        return get_context(**kwargs)

    def get_context_json(self, context: PostWorkshop7DaysContext) -> ContextModel:
        return get_context_json(context)

    def get_generic_relation_object(
        self,
        context: PostWorkshop7DaysContext,
        **kwargs: Unpack[PostWorkshop7DaysKwargs],
    ) -> Event:
        return get_generic_relation_object(context, **kwargs)

    def get_recipients(
        self,
        context: PostWorkshop7DaysContext,
        **kwargs: Unpack[PostWorkshop7DaysKwargs],
    ) -> list[str]:
        return get_recipients(context, **kwargs)

    def get_recipients_context_json(
        self,
        context: PostWorkshop7DaysContext,
        **kwargs: Unpack[PostWorkshop7DaysKwargs],
    ) -> ToHeaderModel:
        return get_recipients_context_json(context, **kwargs)


class PostWorkshop7DaysCancelReceiver(BaseActionCancel):
    signal = post_workshop_7days_signal.signal_name

    def get_context(self, **kwargs: Unpack[PostWorkshop7DaysKwargs]) -> PostWorkshop7DaysContext:
        return get_context(**kwargs)

    def get_context_json(self, context: PostWorkshop7DaysContext) -> ContextModel:
        return get_context_json(context)

    def get_generic_relation_object(
        self,
        context: PostWorkshop7DaysContext,
        **kwargs: Unpack[PostWorkshop7DaysKwargs],
    ) -> Event:
        return get_generic_relation_object(context, **kwargs)

    def get_recipients_context_json(
        self,
        context: PostWorkshop7DaysContext,
        **kwargs: Unpack[PostWorkshop7DaysKwargs],
    ) -> ToHeaderModel:
        return get_recipients_context_json(context, **kwargs)


post_workshop_7days_receiver = PostWorkshop7DaysReceiver()
post_workshop_7days_signal.connect(post_workshop_7days_receiver)

post_workshop_7days_update_receiver = PostWorkshop7DaysUpdateReceiver()
post_workshop_7days_update_signal.connect(post_workshop_7days_update_receiver)

post_workshop_7days_cancel_receiver = PostWorkshop7DaysCancelReceiver()
post_workshop_7days_cancel_signal.connect(post_workshop_7days_cancel_receiver)<|MERGE_RESOLUTION|>--- conflicted
+++ resolved
@@ -33,17 +33,6 @@
     logger.info(f"Running PostWorkshop7Days strategy for {event}")
 
     centrally_organised = (
-<<<<<<< HEAD
-        event.administrator
-        and event.administrator.domain != "self-organized"
-        and event.administrator.domain != "carpentries.org/community-lessons/"
-    )
-    self_organised = (
-        event.administrator and event.administrator.domain == "self-organized"
-    )
-    not_cldt = (
-=======
->>>>>>> 1dd23921
         event.administrator
         and event.administrator.domain != "self-organized"
         and event.administrator.domain != "carpentries.org/community-lessons/"
