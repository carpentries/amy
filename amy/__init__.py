<<<<<<< HEAD
__version__ = "v4.5.0"
=======
__version__ = "v4.6.0"
>>>>>>> 39757b69
<|MERGE_RESOLUTION|>--- conflicted
+++ resolved
@@ -1,5 +1 @@
-<<<<<<< HEAD
-__version__ = "v4.5.0"
-=======
-__version__ = "v4.6.0"
->>>>>>> 39757b69
+__version__ = "v4.6.0"