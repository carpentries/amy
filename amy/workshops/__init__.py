<<<<<<< HEAD
__version__ = 'v2.9.0'
=======
__version__ = 'v2.10.0-dev'
>>>>>>> ae056d9b
<|MERGE_RESOLUTION|>--- conflicted
+++ resolved
@@ -1,5 +1 @@
-<<<<<<< HEAD
-__version__ = 'v2.9.0'
-=======
-__version__ = 'v2.10.0-dev'
->>>>>>> ae056d9b
+__version__ = 'v2.9.1'