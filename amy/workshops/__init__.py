--- conflicted
+++ resolved
@@ -1,5 +1 @@
-<<<<<<< HEAD
-__version__ = 'v2.11.0'
-=======
-__version__ = 'v2.12.0-dev'
->>>>>>> 1f14d160
+__version__ = 'v2.11.1'