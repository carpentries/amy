from collections import defaultdict
import datetime
import re
from urllib.parse import quote

from django.contrib.auth.models import (
    AbstractBaseUser,
    BaseUserManager,
    PermissionsMixin,
)
from django.contrib.postgres.fields import ArrayField
from django.core.exceptions import ValidationError
from django.core.validators import RegexValidator
from django.db import models, transaction
from django.db.models import (
    Case,
    Count,
    F,
    IntegerField,
    Manager,
    PositiveIntegerField,
    Q,
    QuerySet,
    Sum,
    When,
)
from django.db.models.functions import Coalesce, Greatest
from django.urls import reverse, reverse_lazy
from django.utils import timezone
from django.utils.functional import cached_property
from django.utils.text import format_lazy
from django_countries.fields import CountryField
from reversion import revisions as reversion
from reversion.models import Version
from social_django.models import UserSocialAuth

from autoemails.mixins import RQJobsMixin
from trainings.models import Involvement
from workshops import github_auth
from workshops.consts import (
    FEE_DETAILS_URL,
    STR_LONG,
    STR_LONGEST,
    STR_MED,
    STR_REG_KEY,
    STR_SHORT,
)
from workshops.fields import NullableGithubUsernameField, choice_field_with_other
from workshops.mixins import (
    ActiveMixin,
    AssignmentMixin,
    COCAgreementMixin,
    CreatedUpdatedArchivedMixin,
    CreatedUpdatedMixin,
    DataPrivacyAgreementMixin,
    EventLinkMixin,
    GenderMixin,
    HostResponsibilitiesMixin,
    InstructorAvailabilityMixin,
    SecondaryEmailMixin,
    StateExtendedMixin,
    StateMixin,
)
from workshops.signals import person_archived_signal
from workshops.utils.dates import human_daterange
from workshops.utils.emails import find_emails
from workshops.utils.reports import reports_link

# ------------------------------------------------------------


class OrganizationManager(models.Manager):
    ADMIN_DOMAINS = [
        "self-organized",
        "software-carpentry.org",
        "datacarpentry.org",
        "librarycarpentry.org",
        # Instructor Training organisation
        "carpentries.org",
        # Collaborative Lesson Development Training organisation
        "carpentries.org/community-lessons/",
    ]

    def administrators(self):
        return self.get_queryset().filter(domain__in=self.ADMIN_DOMAINS)


@reversion.register
class Organization(models.Model):
    """Represent an organization, academic or business."""

    domain = models.CharField(max_length=STR_LONG, unique=True)
    fullname = models.CharField(max_length=STR_LONG, unique=True)
    country = CountryField(null=True, blank=True)

    latitude = models.FloatField(null=True, blank=True)
    longitude = models.FloatField(null=True, blank=True)

    affiliated_organizations = models.ManyToManyField(
        "Organization", blank=True, symmetrical=True
    )

    objects = OrganizationManager()

    def __str__(self):
        return "{} <{}>".format(self.fullname, self.domain)

    @property
    def domain_quoted(self):
        return quote(self.domain, safe="")

    def get_absolute_url(self):
        return reverse("organization_details", args=[self.domain_quoted])

    class Meta:
        ordering = ("domain",)


class MemberRole(models.Model):
    name = models.CharField(max_length=STR_MED)
    verbose_name = models.CharField(max_length=STR_LONG, blank=True, default="")

    def __str__(self):
        return self.verbose_name if self.verbose_name else self.name


class Member(models.Model):
    membership = models.ForeignKey("Membership", on_delete=models.CASCADE)
    organization = models.ForeignKey(Organization, on_delete=models.PROTECT)
    role = models.ForeignKey(MemberRole, on_delete=models.PROTECT)

    class Meta:
        constraints = [
            models.UniqueConstraint(
                fields=["membership", "organization", "role"],
                name="unique_member_role_in_membership",
            )
        ]


class MembershipManager(models.Manager):
    def annotate_with_seat_usage(self):
        cldt_tag = Tag.objects.get(name="CLDT")
        no_cldt_tags = Tag.objects.filter(name__in=["SWC", "DC", "LC", "TTT", "ITT", "WiSE"])

        return self.get_queryset().annotate(
            instructor_training_seats_total=(
                # Public
                F("public_instructor_training_seats")
                + F("additional_public_instructor_training_seats")
                # Coalesce returns first non-NULL value
                + Coalesce("public_instructor_training_seats_rolled_from_previous", 0)
                # Inhouse
                + F("inhouse_instructor_training_seats")
                + F("additional_inhouse_instructor_training_seats")
                + Coalesce("inhouse_instructor_training_seats_rolled_from_previous", 0)
            ),
            instructor_training_seats_utilized=(
                Count("task", filter=Q(
                    task__role__name="learner",
                    task__event__tags=[no_cldt_tags]
                ))
            ),
            instructor_training_seats_remaining=(
                # Public
                F("public_instructor_training_seats")
                + F("additional_public_instructor_training_seats")
                # Coalesce returns first non-NULL value
                + Coalesce("public_instructor_training_seats_rolled_from_previous", 0)
                - Count(
                    "task", filter=Q(
                        task__role__name="learner",
                        task__seat_public=True,
                        task__event__tags=[no_cldt_tags]
                    )
                )
                - Coalesce("public_instructor_training_seats_rolled_over", 0)
                # Inhouse
                + F("inhouse_instructor_training_seats")
                + F("additional_inhouse_instructor_training_seats")
                + Coalesce("inhouse_instructor_training_seats_rolled_from_previous", 0)
                - Count(
                    "task",
                    filter=Q(
                        task__role__name="learner",
                        task__seat_public=False,
                        task__event__tags=[no_cldt_tags]
                    ),
                )
                - Coalesce("inhouse_instructor_training_seats_rolled_over", 0)
            ),

            # CLDT
            cldt_seats_total=(
                F("cldt_seats")
                + F("additional_cldt_seats")
                # Coalesce returns first non-NULL value
                + Coalesce("cldt_seats_rolled_from_previous", 0)
            ),
            cldt_seats_utilized=(
                Count("task", filter=Q(
                    task__role__name="learner",
                    task__event__tags=[cldt_tag]
                ))
            ),
            cldt_seats_remaining=(
                F("cldt_seats")
                + F("additional_cldt_seats")
                # Coalesce returns first non-NULL value
                + Coalesce("cldt_seats_rolled_from_previous", 0)
                - Count(
                    "task", filter=Q(
                        task__role__name="learner",
                        task__seat_public=True,
                        task__event__tags=[cldt_tag]
                    )
                )
                - Coalesce("cldt_seats_rolled_over", 0)
            ),
        )


@reversion.register
class Membership(models.Model):
    """Represent a details of Organization's membership."""

    name = models.CharField(max_length=STR_LONG)
    MEMBERSHIP_CHOICES = (
        ("partner", "Partner"),
        ("affiliate", "Affiliate"),
        ("sponsor", "Sponsor"),
        ("bronze", "Bronze"),
        ("silver", "Silver"),
        ("gold", "Gold"),
        ("platinum", "Platinum"),
        ("titanium", "Titanium"),
        ("alacarte", "A la carte"),
    )
    variant = models.CharField(
        max_length=STR_MED,
        null=False,
        blank=False,
        choices=MEMBERSHIP_CHOICES,
    )
    agreement_start = models.DateField()
    agreement_end = models.DateField(
        help_text="If an extension is being granted, do not manually edit the end date."
        ' Use the "Extend" button on membership details page instead.'
    )
    extensions = ArrayField(
        models.PositiveIntegerField(),
        help_text="Number of days the agreement was extended. The field stores "
        "multiple extensions. The agreement end date has been moved by a cumulative "
        "number of days from this field.",
        default=list,
    )
    CONTRIBUTION_CHOICES = (
        ("financial", "Financial"),
        ("person-days", "Person-days"),
        ("other", "Other"),
    )
    contribution_type = models.CharField(
        max_length=STR_MED,
        null=False,
        blank=False,
        choices=CONTRIBUTION_CHOICES,
    )
    workshops_without_admin_fee_per_agreement = models.PositiveIntegerField(
        null=True,
        blank=True,
        help_text="Acceptable number of workshops without admin fee per "
        "agreement duration",
    )
    workshops_without_admin_fee_rolled_from_previous = models.PositiveIntegerField(
        null=True,
        blank=True,
        help_text="Workshops without admin fee rolled over from previous membership.",
    )
    workshops_without_admin_fee_rolled_over = models.PositiveIntegerField(
        null=True,
        blank=True,
        help_text="Workshops without admin fee rolled over into next membership.",
    )
    # according to Django docs, PositiveIntegerFields accept 0 as valid as well
    public_instructor_training_seats = models.PositiveIntegerField(
        null=False,
        blank=False,
        default=0,
        verbose_name="Public instructor training seats",
        help_text="Number of public seats in instructor trainings",
    )
    additional_public_instructor_training_seats = models.PositiveIntegerField(
        null=False,
        blank=False,
        default=0,
        verbose_name="Additional public instructor training seats",
        help_text="Use this field if you want to grant more public seats than "
        "the agreement provides for.",
    )
    public_instructor_training_seats_rolled_from_previous = models.PositiveIntegerField(
        null=True,
        blank=True,
        help_text="Public instructor training seats rolled over from previous "
        "membership.",
    )
    public_instructor_training_seats_rolled_over = models.PositiveIntegerField(
        null=True,
        blank=True,
        help_text="Public instructor training seats rolled over into next membership.",
    )
    inhouse_instructor_training_seats = models.PositiveIntegerField(
        null=False,
        blank=False,
        default=0,
        verbose_name="In-house instructor training seats",
        help_text="Number of in-house seats in instructor trainings",
    )
    additional_inhouse_instructor_training_seats = models.PositiveIntegerField(
        null=False,
        blank=False,
        default=0,
        verbose_name="Additional in-house instructor training seats",
        help_text="Use this field if you want to grant more in-house seats than "
        "the agreement provides for.",
    )
    inhouse_instructor_training_seats_rolled_from_previous = models.PositiveIntegerField(  # noqa
        null=True,
        blank=True,
        help_text="In-house instructor training seats rolled over from previous membership.",  # noqa
    )
    inhouse_instructor_training_seats_rolled_over = models.PositiveIntegerField(
        null=True,
        blank=True,
        help_text="In-house instructor training seats rolled over into next membership.",  # noqa
    )

    #CLDT
    cldt_seats = models.PositiveIntegerField(
        null=False,
        blank=False,
        default=0,
        verbose_name="Collaborative Lesson Development Training seats",
        help_text="Number of CLDT seats",
    )
    additional_cldt_seats = models.PositiveIntegerField(
        null=False,
        blank=False,
        default=0,
        verbose_name="Additional CLDT seats",
        help_text="Use this field if you want to grant more CLDT seats than "
        "the agreement provides for.",
    )
    cldt_seats_rolled_from_previous = models.PositiveIntegerField(
        null=True,
        blank=True,
        help_text="CLDT seats rolled over from previous membership.",
    )
    cldt_seats_rolled_over = models.PositiveIntegerField(
        null=True,
        blank=True,
        help_text="CLDT seats rolled over into next membership.",
    )

    organizations = models.ManyToManyField(
        Organization,
        blank=False,
        related_name="memberships",
        through=Member,
    )

    registration_code = models.CharField(
        max_length=STR_MED,
        null=True,
        blank=True,
        unique=True,
        verbose_name="Registration Code",
        help_text="Unique registration code used for Eventbrite and trainee "
        "application.",
    )

    agreement_link = models.URLField(
        blank=False,
        default="",
        verbose_name="Link to member agreement",
        help_text="Link to member agreement document or folder in Google Drive",
    )

    PUBLIC_STATUS_CHOICES = (
        ("public", "Public"),
        ("private", "Private"),
    )
    public_status = models.CharField(
        max_length=20,
        choices=PUBLIC_STATUS_CHOICES,
        default=PUBLIC_STATUS_CHOICES[1][0],
        verbose_name="Can this membership be publicized on The Carpentries websites?",
        help_text="Public memberships may be listed on any of The Carpentries "
        "websites.",
    )

    emergency_contact = models.TextField(blank=True)

    consortium = models.BooleanField(
        default=False,
        help_text="Determines whether this is a group of organisations working "
        "together under a consortium.",
    )

    persons = models.ManyToManyField(
        "Person",
        blank=True,
        related_name="memberships",
        through="fiscal.MembershipTask",
    )

    rolled_to_membership = models.OneToOneField(
        "Membership",
        on_delete=models.PROTECT,
        related_name="rolled_from_membership",
        null=True,
    )

    objects = MembershipManager()

    def __str__(self):
        dates = human_daterange(self.agreement_start, self.agreement_end)
        variant = self.variant.title()

        if self.consortium:
            return f"{self.name} {variant} membership {dates} (consortium)"
        else:
            return f"{self.name} {variant} membership {dates}"

    def get_absolute_url(self):
        return reverse("membership_details", args=[self.id])

    def active_on_date(
        self, date: datetime.date, grace_before: int = 0, grace_after: int = 0
    ) -> bool:
        """Returns True if the date is within the membership agreement dates,
        with an optional grace period (in days) at the start and/or end of the
        agreement.
        """
        start_date = self.agreement_start - datetime.timedelta(days=grace_before)
        end_date = self.agreement_end + datetime.timedelta(days=grace_after)
        return start_date <= date <= end_date

    def _base_queryset(self):
        """Provide universal queryset for looking up workshops for this membership."""
        cancelled = Q(tags__name="cancelled") | Q(tags__name="stalled")
        return Event.objects.filter(membership=self).exclude(cancelled).distinct()

    def _workshops_without_admin_fee_queryset(self):
        """Provide universal queryset for looking up centrally-organised workshops for
        this membership."""
        return (
            self._base_queryset()
            .filter(administrator__in=Organization.objects.administrators())
            .exclude(administrator__domain="self-organized")
        )

    def _workshops_without_admin_fee_completed_queryset(self):
        return self._workshops_without_admin_fee_queryset().filter(
            start__lt=datetime.date.today()
        )

    def _workshops_without_admin_fee_planned_queryset(self):
        return self._workshops_without_admin_fee_queryset().filter(
            start__gte=datetime.date.today()
        )

    @property
    def workshops_without_admin_fee_total_allowed(self) -> int:
        """Available for counting, "contracted" centrally-organised workshops.

        This number represents the real number of available workshops for counting
        completed / planned / remaining no-fee workshops.

        Because the data may be entered incorrectly, a sharp cutoff at 0 was introduced,
        meaning this value won't be ever negative."""
        a = self.workshops_without_admin_fee_per_agreement or 0
        b = self.workshops_without_admin_fee_rolled_from_previous or 0
        return a + b

    @property
    def workshops_without_admin_fee_available(self) -> int:
        """Available for counting, "contracted" centrally-organised workshops.

        This number represents the real number of available workshops for counting
        completed / planned / remaining no-fee workshops.

        Because the data may be entered incorrectly, a sharp cutoff at 0 was introduced,
        meaning this value won't be ever negative."""
        a = self.workshops_without_admin_fee_total_allowed
        b = self.workshops_without_admin_fee_rolled_over or 0
        return max(a - b, 0)

    @cached_property
    def workshops_without_admin_fee_completed(self) -> int:
        """Count centrally-organised workshops already hosted by this membership.

        This value must not be higher than "contracted" (or available for counting)
        no-fee workshops.

        Excess is counted towards discounted-fee completed workshops."""
        return min(
            self._workshops_without_admin_fee_completed_queryset().count(),
            self.workshops_without_admin_fee_available,
        )

    @cached_property
    def workshops_without_admin_fee_planned(self) -> int:
        """Count centrally-organised workshops hosted in future by this membership.

        This value must not be higher than "contracted" (or available for counting)
        no-fee workshops reduced by already completed no-fee workshops.

        Excess is counted towards discounted-fee planned workshops."""
        return min(
            self._workshops_without_admin_fee_planned_queryset().count(),
            self.workshops_without_admin_fee_available
            - self.workshops_without_admin_fee_completed,
        )

    @property
    def workshops_without_admin_fee_remaining(self) -> int:
        """Count remaining centrally-organised workshops for the agreement."""
        a = self.workshops_without_admin_fee_available
        b = self.workshops_without_admin_fee_completed
        c = self.workshops_without_admin_fee_planned

        # can't get below 0, that's when discounted workshops kick in
        return max(a - b - c, 0)

    @cached_property
    def workshops_discounted_completed(self) -> int:
        """Any centrally-organised workshops exceeding the workshops without fee allowed
        number - already completed."""
        return max(
            self._workshops_without_admin_fee_completed_queryset().count()
            - self.workshops_without_admin_fee_available,
            0,
        )

    @cached_property
    def workshops_discounted_planned(self) -> int:
        """Any centrally-organised workshops exceeding the workshops without fee allowed
        number - to happen in future."""
        return max(
            self._workshops_without_admin_fee_planned_queryset().count()
            - self.workshops_without_admin_fee_available,
            0,
        )

    def _self_organized_workshops_queryset(self):
        """Provide universal queryset for looking up self-organised events for this
        membership."""
        self_organized = Q(administrator=None) | Q(
            administrator__domain="self-organized"
        )
        return self._base_queryset().filter(self_organized)

    @cached_property
    def self_organized_workshops_completed(self) -> int:
        """Count self-organized workshops hosted the year agreement started (completed,
        ie. in past)."""
        return (
            self._self_organized_workshops_queryset()
            .filter(start__lt=datetime.date.today())
            .count()
        )

    @cached_property
    def self_organized_workshops_planned(self) -> int:
        """Count self-organized workshops hosted the year agreement started (planned,
        ie. in future)."""
        return (
            self._self_organized_workshops_queryset()
            .filter(start__gte=datetime.date.today())
            .count()
        )

    @property
    def public_instructor_training_seats_total(self) -> int:
        """Calculate combined public instructor training seats total.

        Unlike workshops w/o admin fee, instructor training seats have two numbers
        combined to calculate total of allowed instructor training seats in ITT events.
        """
        a = self.public_instructor_training_seats
        b = self.additional_public_instructor_training_seats
        c = self.public_instructor_training_seats_rolled_from_previous or 0
        return a + b + c

    @cached_property
    def public_instructor_training_seats_utilized(self) -> int:
        """Count number of learner tasks that point to this membership."""
        return self.task_set.filter(role__name="learner", seat_public=True).count()

    @property
    def public_instructor_training_seats_remaining(self) -> int:
        """Count remaining public seats for instructor training."""
        a = self.public_instructor_training_seats_total
        b = self.public_instructor_training_seats_utilized
        c = self.public_instructor_training_seats_rolled_over or 0
        return a - b - c

    @property
    def inhouse_instructor_training_seats_total(self) -> int:
        """Calculate combined in-house instructor training seats total.

        Unlike workshops w/o admin fee, instructor training seats have two numbers
        combined to calculate total of allowed instructor training seats in ITT events.
        """
        a = self.inhouse_instructor_training_seats
        b = self.additional_inhouse_instructor_training_seats
        c = self.inhouse_instructor_training_seats_rolled_from_previous or 0
        return a + b + c

    @cached_property
    def inhouse_instructor_training_seats_utilized(self) -> int:
        """Count number of learner tasks that point to this membership."""
        return self.task_set.filter(role__name="learner", seat_public=False).count()

    @property
    def inhouse_instructor_training_seats_remaining(self) -> int:
        """Count remaining in-house seats for instructor training."""
        a = self.inhouse_instructor_training_seats_total
        b = self.inhouse_instructor_training_seats_utilized
        c = self.inhouse_instructor_training_seats_rolled_over or 0
        return a - b - c

    @property
    def cldt_seats_total(self) -> int:
        """Calculate combined CLDT seats total.

        Unlike workshops w/o admin fee, CLDT seats have two numbers
        combined to calculate total of allowed seats in CLDT events.
        """
        a = self.cldt_seats
        b = self.additional_cldt_seats
        c = self.cldt_seats_rolled_from_previous or 0
        return a + b + c

    @cached_property
    def cldt_seats_utilized(self) -> int:
        """Count number of learner tasks that point to this membership."""
        return self.task_set.filter(role__name="learner", seat_public=False).count()

    @property
    def cldt_seats_remaining(self) -> int:
        """Count remaining seats for CLDT."""
        a = self.cldt_seats_total
        b = self.cldt_seats_utilized
        c = self.cldt_seats_rolled_over or 0
        return a - b - c

# ------------------------------------------------------------


@reversion.register
class Airport(models.Model):
    """Represent an airport (used to locate instructors)."""

    iata = models.CharField(
        max_length=STR_SHORT,
        unique=True,
        verbose_name="IATA code",
        help_text='<a href="https://www.world-airport-codes.com/">Look up code</a>',
    )
    fullname = models.CharField(
        max_length=STR_LONG, unique=True, verbose_name="Airport name"
    )
    country = CountryField()
    latitude = models.FloatField()
    longitude = models.FloatField()

    def __str__(self):
        return "{0}: {1}".format(self.iata, self.fullname)

    def get_absolute_url(self):
        return reverse("airport_details", args=[str(self.iata)])

    class Meta:
        ordering = ("iata",)


# ------------------------------------------------------------


class PersonManager(BaseUserManager):
    """
    Create users and superusers from command line.

    For example:

      $ python manage.py createsuperuser
    """

    def create_user(self, username, personal, family, email, password=None):
        """
        Create and save a normal (not-super) user.
        """
        user = self.model(
            username=username,
            personal=personal,
            family=family,
            email=self.normalize_email(email),
            is_superuser=False,
            is_active=True,
        )
        user.set_password(password)
        user.save(using=self._db)
        return user

    def create_superuser(self, username, personal, family, email, password):
        """
        Create and save a superuser.
        """
        user = self.model(
            username=username,
            personal=personal,
            family=family,
            email=self.normalize_email(email),
            is_superuser=True,
            is_active=True,
        )
        user.set_password(password)
        user.save(using=self._db)
        return user

    def get_by_natural_key(self, username):
        """Let's make this command so that it gets user by *either* username or
        email.  Original behavior is to get user by USERNAME_FIELD."""
        if isinstance(username, str) and "@" in username:
            return self.get(email=username)
        else:
            return super().get_by_natural_key(username)

    def annotate_with_instructor_eligibility(self):
        def passed(requirement):
            return Sum(
                Case(
                    When(
                        trainingprogress__requirement__name=requirement,
                        trainingprogress__state="p",
                        then=1,
                    ),
                    default=0,
                    output_field=IntegerField(),
                )
            )

        def passed_either(*reqs):
            return Sum(
                Case(
                    *[
                        When(
                            trainingprogress__requirement__name=req,
                            trainingprogress__state="p",
                            then=1,
                        )
                        for req in reqs
                    ],
                    default=0,
                    output_field=IntegerField(),
                )
            )

        return self.annotate(
            passed_training=passed("Training"),
            passed_get_involved=passed("Get Involved"),
            passed_welcome=passed("Welcome Session"),
            passed_demo=passed("Demo"),
        ).annotate(
            # We're using Maths to calculate "binary" score for a person to
            # be instructor badge eligible. Legend:
            # * means "AND"
            # + means "OR"
            instructor_eligible=(
                F("passed_training")
                * F("passed_welcome")
                * F("passed_get_involved")
                * F("passed_demo")
            )
        )

    def annotate_with_role_count(self) -> QuerySet["Person"]:
        return self.annotate(
            num_instructor=Count(
                "task",
                filter=(
                    Q(task__role__name="instructor")
                    & ~Q(task__event__administrator__domain="carpentries.org")
                ),
                distinct=True,
            ),
            num_trainer=Count(
                "task",
                filter=(
                    Q(task__role__name="instructor")
                    & Q(task__event__administrator__domain="carpentries.org")
                ),
                distinct=True,
            ),
            num_helper=Count(
                "task", filter=Q(task__role__name="helper"), distinct=True
            ),
            num_learner=Count(
                "task", filter=Q(task__role__name="learner"), distinct=True
            ),
            num_supporting=Count(
                "task",
                filter=Q(task__role__name="supporting-instructor"),
                distinct=True,
            ),
            num_organizer=Count(
                "task", filter=Q(task__role__name="organizer"), distinct=True
            ),
        )

    def duplication_review_expired(self):
        return self.filter(
            Q(duplication_reviewed_on__isnull=True)
            | Q(
                last_updated_at__gte=F("duplication_reviewed_on")
                + datetime.timedelta(minutes=1)
            )
        )


@reversion.register
class Person(
    AbstractBaseUser,
    PermissionsMixin,
    CreatedUpdatedArchivedMixin,
    GenderMixin,
    RQJobsMixin,
    SecondaryEmailMixin,
):
    """Represent a single person."""

    # These attributes should always contain field names of Person
    PERSON_UPLOAD_FIELDS = ("personal", "family", "email")
    PERSON_TASK_EXTRA_FIELDS = ("event", "role")
    PERSON_TASK_UPLOAD_FIELDS = PERSON_UPLOAD_FIELDS + PERSON_TASK_EXTRA_FIELDS

    USERNAME_FIELD = "username"
    REQUIRED_FIELDS = [
        "personal",
        "family",
        "email",
    ]

    personal = models.CharField(
        max_length=STR_LONG,
        verbose_name="Personal (first) name",
    )
    middle = models.CharField(
        max_length=STR_LONG,
        blank=True,
        default="",
        verbose_name="Middle name",
    )
    family = models.CharField(
        max_length=STR_LONG,
        blank=True,
        default="",
        verbose_name="Family (last) name",
    )
    email = models.CharField(  # emailfield?
        max_length=STR_LONG,
        unique=True,
        null=True,
        blank=True,
        verbose_name="Email address",
        help_text="Primary email address, used for communication and as a login.",
    )
    country = CountryField(
        null=False,
        blank=True,
        default="",
        help_text="Person's country of residence.",
    )
    airport = models.ForeignKey(
        Airport,
        on_delete=models.PROTECT,
        null=True,
        blank=True,
        verbose_name="Nearest major airport",
    )
    github = NullableGithubUsernameField(
        unique=True,
        null=True,
        blank=True,
        verbose_name="GitHub username",
        help_text="Please put only a single username here.",
    )
    twitter = models.CharField(
        max_length=STR_LONG,
        unique=True,
        null=True,
        blank=True,
        verbose_name="Twitter username",
    )
    url = models.CharField(
        max_length=STR_LONG,
        blank=True,
        verbose_name="Personal website",
    )
    username = models.CharField(
        max_length=STR_LONG,
        unique=True,
        validators=[RegexValidator(r"^[\w\-_]+$", flags=re.A)],
    )
    user_notes = models.TextField(
        default="",
        blank=True,
        verbose_name="Notes provided by the user in update profile form.",
    )
    affiliation = models.CharField(
        max_length=STR_LONG,
        default="",
        blank=True,
        help_text="What university, company, lab, or other organization are "
        "you affiliated with (if any)?",
    )

    badges = models.ManyToManyField(
        "Badge", through="Award", through_fields=("person", "badge")
    )
    lessons = models.ManyToManyField(
        "Lesson",
        through="Qualification",
        verbose_name="Topic and lessons you're comfortable teaching",
        help_text="Please check all that apply.",
        blank=True,
    )
    domains = models.ManyToManyField(
        "KnowledgeDomain",
        limit_choices_to=~Q(name__startswith="Don't know yet"),
        verbose_name="Areas of expertise",
        help_text="Please check all that apply.",
        blank=True,
    )
    languages = models.ManyToManyField(
        "Language",
        blank=True,
    )

    # new people will be inactive by default
    is_active = models.BooleanField(default=False)

    occupation = models.CharField(
        max_length=STR_LONG,
        verbose_name="Current occupation/career stage",
        blank=True,
        default="",
    )
    orcid = models.CharField(
        max_length=STR_LONG,
        verbose_name="ORCID ID",
        blank=True,
        default="",
    )

    duplication_reviewed_on = models.DateTimeField(
        null=True,
        blank=True,
        verbose_name="Timestamp of duplication review by admin",
        help_text="Set this to a newer / actual timestamp when Person is "
        "reviewed by admin.",
    )

    objects = PersonManager()

    class Meta:
        ordering = ["family", "personal"]

        # additional permissions
        permissions = [
            (
                "can_access_restricted_API",
                "Can this user access the restricted API endpoints?",
            ),
        ]

    @cached_property
    def full_name(self):
        middle = ""
        if self.middle:
            middle = " {0}".format(self.middle)
        return "{0}{1} {2}".format(self.personal, middle, self.family)

    def get_full_name(self):
        return self.full_name

    def get_short_name(self):
        return self.personal

    def __str__(self):
        result = self.full_name
        if self.email:
            result += " <" + self.email + ">"
        return result

    def get_absolute_url(self):
        return reverse("person_details", args=[str(self.id)])

    @property
    def github_usersocialauth(self):
        """List of all associated GitHub accounts with this Person. Returns
        list of UserSocialAuth."""
        return self.social_auth.filter(provider="github")

    def get_github_uid(self):
        """Return UID (int) of GitHub account for username == `Person.github`.

        Return `None` in case of errors or missing GitHub account.
        May raise ValueError in the case of IO issues."""
        if self.github and self.is_active:
            try:
                # if the username is incorrect, this will throw ValidationError
                github_auth.validate_github_username(self.github)

                github_uid = github_auth.github_username_to_uid(self.github)
            except (ValidationError, ValueError):
                github_uid = None
        else:
            github_uid = None

        return github_uid

    def synchronize_usersocialauth(self):
        """Disconnect all GitHub account associated with this Person and
        associates the account with username == `Person.github`, if there is
        such GitHub account.

        May raise GithubException in the case of IO issues."""

        github_uid = self.get_github_uid()

        if github_uid is not None:
            self.github_usersocialauth.delete()
            return UserSocialAuth.objects.create(
                provider="github", user=self, uid=github_uid, extra_data={}
            )
        else:
            return False

    @property
    def is_staff(self):
        """Required for logging into admin panel."""
        return self.is_superuser

    @property
    def is_admin(self):
        return self._is_admin()

    ADMIN_GROUPS = ("administrators", "steering committee", "invoicing", "trainers")

    def _is_admin(self) -> bool:
        try:
            if self.is_anonymous:
                return False
            else:
                return (
                    self.is_superuser
                    or self.groups.filter(name__in=self.ADMIN_GROUPS).exists()
                )
        except AttributeError:
            return False

    def get_missing_instructor_requirements(self):
        """Returns set of requirements' names (list of strings) that are not
        passed yet by the trainee and are mandatory to become an Instructor.
        """
        fields = [
            ("passed_training", "Training"),
            ("passed_get_involved", "Get Involved"),
            ("passed_welcome", "Welcome Session"),
            ("passed_demo", "Demo"),
        ]
        try:
            return [name for field, name in fields if not getattr(self, field)]
        except AttributeError as e:
            raise Exception(
                "Did you forget to call annotate_with_instructor_eligibility()?"
            ) from e

    def get_training_tasks(self):
        """Returns Tasks related to Instuctor Training events at which this
        person was trained."""
        return Task.objects.filter(
            person=self, role__name="learner", event__tags__name="TTT"
        )

    def clean(self):
        """This will be called by the ModelForm.is_valid(). No saving to the
        database."""
        # lowercase the email
        self.email = self.email.lower() if self.email else None

    def save(self, *args, **kwargs):
        # If GitHub username has changed, clear UserSocialAuth table for this
        # person.
        if self.pk is not None:
            orig = Person.objects.get(pk=self.pk)
            github_username_has_changed = orig.github != self.github
            if github_username_has_changed:
                UserSocialAuth.objects.filter(user=self).delete()

        # save empty string as NULL to the database - otherwise there are
        # issues with UNIQUE constraint failing
        self.personal = self.personal.strip()
        if self.family is not None:
            self.family = self.family.strip()
        self.middle = self.middle.strip()
        self.email = self.email.strip() if self.email else None
        self.airport = self.airport or None
        self.github = self.github or None
        self.twitter = self.twitter or None
        super().save(*args, **kwargs)

    def archive(self) -> None:
        """
        Archives the Person.

        When archiving all personal information associated with the user profile
        should be deleted except for first name, last name and their teaching history.
        """
        # Remove personal information from an archived profile
        self.email = None
        self.country = ""
        self.airport = None
        self.github = None
        self.twitter = None
        self.url = ""
        self.user_notes = ""
        self.affiliation = ""
        self.is_active = False
        self.occupation = ""
        self.orcid = ""
        self.secondary_email = ""
        self.gender = GenderMixin.UNDISCLOSED
        self.gender_other = ""
        # Remove permissions
        self.is_superuser = False
        self.groups.clear()
        self.user_permissions.clear()
        self.archived_at = timezone.now()
        # Disconnect all social auth
        self.social_auth.all().delete()
        self.save()

        # This deletes all pre-existing Versions of the object.
        versions = Version.objects.get_for_object(self)
        versions.delete()

        # Send a signal that the profile has been archived. It archives all consents
        # for a person.
        person_archived_signal.send(
            sender=self.__class__,
            person=self,
        )


# ------------------------------------------------------------


class TagQuerySet(QuerySet):
    CARPENTRIES_TAG_NAMES = ["SWC", "DC", "LC"]
    MAIN_TAG_NAMES = ["SWC", "DC", "LC", "TTT", "ITT", "WiSE"]

    def main_tags(self):
<<<<<<< HEAD
        names = ["SWC", "DC", "LC", "TTT", "ITT", "WiSE", "CLDT"]
        return self.filter(name__in=names)

    def carpentries(self):
        return self.filter(name__in=["SWC", "DC", "LC", "CLDT"])
=======
        return self.filter(name__in=self.MAIN_TAG_NAMES)

    def carpentries(self):
        return self.filter(name__in=self.CARPENTRIES_TAG_NAMES)
>>>>>>> d8d30a6c

    def strings(self):
        return self.values_list("name", flat=True)


class Tag(models.Model):
    """Label for grouping events."""

    ITEMS_VISIBLE_IN_SELECT_WIDGET = 19

    name = models.CharField(max_length=STR_MED, unique=True)
    details = models.CharField(max_length=STR_LONG)
    priority = models.PositiveIntegerField(
        default=0,
        help_text="Sorting priority (ascending order). Entries with lower "
        "number will appear first on the list. If entries have the "
        "same number, they're sorted by name.",
    )

    def __str__(self):
        return self.name

    objects = Manager.from_queryset(TagQuerySet)()

    class Meta:
        ordering = ["priority", "name"]


# ------------------------------------------------------------


class Language(models.Model):
    """A language tag.

    https://tools.ietf.org/html/rfc5646
    """

    name = models.CharField(
        max_length=STR_LONG, help_text="Description of this language tag in English"
    )
    subtag = models.CharField(
        max_length=STR_SHORT,
        help_text="Primary language subtag.  "
        "https://tools.ietf.org/html/rfc5646#section-2.2.1",
    )

    def __str__(self):
        return self.name

    class Meta:
        ordering = ["name"]


# ------------------------------------------------------------


class EventQuerySet(QuerySet):
    """Handles finding past, ongoing and upcoming events"""

    def not_cancelled(self):
        """Exclude cancelled events."""
        return self.exclude(tags__name="cancelled")

    def not_unresponsive(self):
        """Exclude unresponsive events."""
        return self.exclude(tags__name="unresponsive")

    def active(self):
        """Exclude inactive events (stalled, completed, cancelled or
        unresponsive)."""
        return (
            self.exclude(tags__name="stalled")
            .exclude(completed=True)
            .not_cancelled()
            .not_unresponsive()
        )

    def past_events(self):
        """Return past events.

        Past events are those which started before today, and
        which either ended before today or whose end is NULL
        """

        # All events that started before today
        queryset = self.filter(start__lt=datetime.date.today())

        # Of those events, only those that also ended before today
        # or where the end date is NULL
        ended_before_today = models.Q(end__lt=datetime.date.today())
        end_is_null = models.Q(end__isnull=True)

        queryset = queryset.filter(ended_before_today | end_is_null)

        return queryset

    def upcoming_events(self):
        """Return published upcoming events.

        Upcoming events are published events (see `published_events` below)
        that start after today."""

        queryset = (
            self.published_events()
            .filter(start__gt=datetime.date.today())
            .order_by("start")
        )
        return queryset

    def ongoing_events(self):
        """Return ongoing events.

        Ongoing events are published events (see `published_events` below)
        that are currently taking place (ie. start today or before and end
        today or later)."""

        # All events that start before or on today, and finish after or on
        # today.
        queryset = (
            self.published_events()
            .filter(start__lte=datetime.date.today())
            .filter(end__gte=datetime.date.today())
            .order_by("start")
        )

        return queryset

    def current_events(self):
        """Return current events.

        Current events are active ongoing events and active upcoming events
        (see `ongoing_events` and `upcoming_events` above).
        """
        queryset = (self.upcoming_events() | self.ongoing_events()).active()
        return queryset

    def unpublished_conditional(self):
        """Return conditional for events without: start OR country OR venue OR
        url OR are marked as 'cancelled' (ie. unpublished events). This will be
        used in `self.published_events`, too."""
        unknown_start = Q(start__isnull=True)
        no_country = Q(country__isnull=True)
        no_venue = Q(venue__exact="")
        no_address = Q(address__exact="")
        no_latitude = Q(latitude__isnull=True)
        no_longitude = Q(longitude__isnull=True)
        no_url = Q(url__isnull=True)
        return (
            unknown_start
            | no_country
            | no_venue
            | no_address
            | no_latitude
            | no_longitude
            | no_url
        )

    def unpublished_events(self):
        """Return active events considered as unpublished (see
        `unpublished_conditional` above)."""
        conditional = self.unpublished_conditional()
        return self.active().filter(conditional).order_by("slug", "id").distinct()

    def published_events(self):
        """Return events considered as published (see `unpublished_conditional`
        above)."""
        conditional = self.unpublished_conditional()
        return (
            self.not_cancelled()
            .exclude(conditional)
            .order_by("-start", "id")
            .distinct()
        )

    def metadata_changed(self):
        """Return events for which remote metatags have been updated."""
        return self.filter(metadata_changed=True)

    def ttt(self):
        """Return only TTT events."""
        return self.filter(tags__name="TTT").distinct()

    def attendance(self):
        """Instead of writing @cached_properties, that aren't available for
        DB operations, we'd rather count some numerical properties here using
        Django model annotations.

        attendance: it's the greatest value of (manually entered attendance,
        number of learner tasks).

        This is NOT a part of ModelManager.get_queryset, because I ran into
        Django bug (ticket???) that multiplied `filter` part (below) whenever
        the query chaining happened (the result was obtainable through
        `qs.query`), and resulted in SQLite error:
        django.db.utils.OperationalError: wrong number of arguments to function COUNT()
        """
        return self.annotate(
            learner_tasks_count=Count("task", filter=Q(task__role__name="learner"))
        ).annotate(
            attendance=Greatest("manual_attendance", "learner_tasks_count"),
        )


@reversion.register
class Event(AssignmentMixin, RQJobsMixin, models.Model):
    """Represent a single event."""

    REPO_REGEX = re.compile(
        r"https?://github\.com/(?P<name>[^/]+)/" r"(?P<repo>[^/]+)/?"
    )
    REPO_FORMAT = "https://github.com/{name}/{repo}"
    WEBSITE_REGEX = re.compile(
        r"https?://(?P<name>[^.]+)\.github\." r"(io|com)/(?P<repo>[^/]+)/?"
    )
    WEBSITE_FORMAT = "https://{name}.github.io/{repo}/"
    PUBLISHED_HELP_TEXT = 'Required in order for this event to be "published".'

    host = models.ForeignKey(
        Organization,
        on_delete=models.PROTECT,
        null=False,
        blank=False,
        related_name="hosted_events",
        help_text="Organisation hosting the event.",
    )
    sponsor = models.ForeignKey(
        Organization,
        on_delete=models.PROTECT,
        null=True,
        blank=False,
        related_name="sponsored_events",
        help_text="Institution that is funding or organising the workshop.",
    )
    membership = models.ForeignKey(
        Membership,
        on_delete=models.PROTECT,
        null=True,
        blank=True,
        help_text="A membership this event should be counted towards.",
    )
    administrator = models.ForeignKey(
        Organization,
        on_delete=models.PROTECT,
        null=True,
        blank=False,
        related_name="administered_events",
        help_text="Lesson Program administered for this workshop.",
    )
    tags = models.ManyToManyField(
        Tag,
        help_text="<ul><li><i>stalled</i> — for events with lost contact with "
        "the host or TTT events that aren't running.</li>"
        "<li><i>unresponsive</i> – for events whose hosts and/or "
        "organizers aren't going to send us attendance data.</li>"
        "<li><i>cancelled</i> — for events that were supposed to "
        "happen, but due to some circumstances got cancelled.</li>"
        "</ul>",
    )
    start = models.DateField(null=True, blank=True, help_text=PUBLISHED_HELP_TEXT)
    end = models.DateField(null=True, blank=True)
    slug = models.SlugField(
        max_length=STR_LONG,
        unique=True,
        help_text="Use <code>YYYY-MM-DD-location</code> format, where "
        "<code>location</code> is either an organization, or city, "
        "or both. If the specific date is unknown, use "
        "<code>xx</code> instead, for example: <code>2016-12-xx"
        "-Krakow</code> means that the event is supposed to run "
        "sometime in December 2016 in Kraków. Use only latin "
        "characters.",
    )
    language = models.ForeignKey(
        Language,
        on_delete=models.SET_NULL,
        null=True,
        blank=True,
        help_text="Human language of instruction during the workshop.",
    )
    url = models.CharField(
        max_length=STR_LONG,
        unique=True,
        null=True,
        blank=True,
        validators=[RegexValidator(REPO_REGEX, inverse_match=True)],
        help_text=PUBLISHED_HELP_TEXT
        + "<br />Use link to the event's <b>website</b>, "
        + "not repository.",
        verbose_name="URL",
    )
    reg_key = models.CharField(
        max_length=STR_REG_KEY, blank=True, verbose_name="Eventbrite key"
    )
    manual_attendance = models.PositiveIntegerField(
        null=False,
        blank=True,
        default=0,
        verbose_name="Manual attendance",
        help_text="Manually entered attendance; for actual attendance, this "
        "number is compared with number of Learner tasks, and the "
        "higher value is shown.",
    )
    contact = models.CharField(
        max_length=STR_LONGEST,
        default="",
        blank=True,
        verbose_name="Additional people to contact",
    )
    country = CountryField(
        null=True,
        blank=True,
        help_text=PUBLISHED_HELP_TEXT
        + "<br />For Data, Library, or Software Carpentry workshops, always "
        + "use the country of the host organisation. <br />For Instructor "
        + "Training, use the country only for in-person events, and use "
        + "<b>Online</b> for online events. <br />Be sure to use the "
        + "<b>online tag</b> above for all online events.",
    )
    venue = models.CharField(
        max_length=STR_LONGEST,
        default="",
        blank=True,
        help_text=PUBLISHED_HELP_TEXT,
    )
    address = models.CharField(
        max_length=350,
        default="",
        blank=True,
        help_text=PUBLISHED_HELP_TEXT,
    )
    latitude = models.FloatField(
        null=True,
        blank=True,
        help_text=PUBLISHED_HELP_TEXT,
    )
    longitude = models.FloatField(
        null=True,
        blank=True,
        help_text=PUBLISHED_HELP_TEXT,
    )

    completed = models.BooleanField(
        default=False,
        help_text="Indicates that no more work is needed upon this event.",
    )

    # links to the surveys
    learners_pre = models.URLField(
        blank=True,
        default="",
        verbose_name="Pre-workshop assessment survey for learners",
    )
    learners_post = models.URLField(
        blank=True,
        default="",
        verbose_name="Post-workshop assessment survey for learners",
    )
    instructors_pre = models.URLField(
        blank=True,
        default="",
        verbose_name="Pre-workshop assessment survey for instructors",
    )
    instructors_post = models.URLField(
        blank=True,
        default="",
        verbose_name="Post-workshop assessment survey for instructors",
    )
    learners_longterm = models.URLField(
        blank=True, default="", verbose_name="Long-term assessment survey for learners"
    )

    # used in getting metadata updates from GitHub
    repository_last_commit_hash = models.CharField(
        max_length=40,
        blank=True,
        default="",
        help_text="Event's repository last commit SHA1 hash",
    )
    repository_metadata = models.TextField(
        blank=True,
        default="",
        help_text="JSON-serialized metadata from event's website",
    )
    metadata_all_changes = models.TextField(
        blank=True, default="", help_text="List of detected metadata changes"
    )
    metadata_changed = models.BooleanField(
        default=False, help_text="Indicate if metadata changed since last check"
    )

    # defines if people not associated with specific member sites can take part
    # in TTT event
    open_TTT_applications = models.BooleanField(
        null=False,
        blank=True,
        default=False,
        verbose_name="TTT Open applications",
        help_text="If this event is <b>TTT</b>, you can mark it as 'open "
        "applications' which means that people not associated with "
        "this event's member sites can also take part in this event.",
    )

    open_CLDT_applications = models.BooleanField(
        null=False,
        blank=True,
        default=False,
        verbose_name="CLDT Open applications",
        help_text="If this event is <b>CLDT</b>, you can mark it as 'open "
        "applications' which means that people not associated with "
        "this event's member sites can also take part in this event.",
    )

    # taught curriculum information
    curricula = models.ManyToManyField(
        "Curriculum",
        blank=True,
        limit_choices_to={"active": True, "unknown": False},
        verbose_name="Curricula taught at the workshop",
    )
    lessons = models.ManyToManyField(
        "Lesson",
        blank=True,
        verbose_name="Lessons covered",
        help_text="Specific lessons covered during the event",
    )

    # indicate that the workshop is either private or public
    PUBLIC_STATUS_CHOICES = [
        ("public", "Public"),
        ("private", "Private"),
    ]
    public_status = models.CharField(
        max_length=10,
        choices=PUBLIC_STATUS_CHOICES,
        default="public",
        blank=True,
        verbose_name="Is this workshop public?",
        help_text="Public workshops will show up in public Carpentries feeds.",
    )

    objects = Manager.from_queryset(EventQuerySet)()

    class Meta:
        ordering = ("-start",)

    def __str__(self):
        return self.slug

    def get_absolute_url(self):
        return reverse("event_details", args=[self.slug])

    @cached_property
    def repository_url(self):
        """Return self.url formatted as it was repository URL.

        Repository URL is as specified in REPO_FORMAT.
        If it doesn't match, the original URL is returned."""
        try:
            # Try to match repo regex first. This will result in all repo URLs
            # always formatted in the same way.
            mo = self.REPO_REGEX.match(self.url) or self.WEBSITE_REGEX.match(self.url)
            if not mo:
                return self.url

            return self.REPO_FORMAT.format(**mo.groupdict())
        except (TypeError, KeyError):
            # TypeError: self.url is None
            # KeyError: mo.groupdict doesn't supply required names to format
            return self.url

    @cached_property
    def website_url(self):
        """Return self.url formatted as it was website URL.

        Website URL is as specified in WEBSITE_FORMAT.
        If it doesn't match, the original URL is returned."""
        try:
            # Try to match website regex first. This will result in all website
            # URLs always formatted in the same way.
            mo = self.WEBSITE_REGEX.match(self.url) or self.REPO_REGEX.match(self.url)
            if not mo:
                return self.url

            return self.WEBSITE_FORMAT.format(**mo.groupdict())
        except (TypeError, KeyError):
            # TypeError: self.url is None
            # KeyError: mo.groupdict doesn't supply required names to format
            return self.url

    @cached_property
    def mailto(self):
        """Return list of emails we can contact about workshop details, like
        attendance."""
        emails = find_emails(self.contact)
        return emails

    def human_readable_date(self, **kwargs) -> str:
        """Render start and end dates as human-readable short date."""
        date1 = self.start
        date2 = self.end
        return human_daterange(date1, date2, **kwargs)

    @cached_property
    def attendance(self):
        """This completes the "manually" appended .attendance() annotation.

        It's useful e.g. in cases when we access a single object that wasn't
        annotated this way before."""
        return max(
            [self.manual_attendance, self.task_set.filter(role__name="learner").count()]
        )

    def eligible_for_instructor_recruitment(self) -> bool:
        return bool(
            self.start
            and self.start >= datetime.date.today()
            and (
                self.venue
                and self.latitude is not None
                and self.longitude is not None
                or "online" in self.tags.strings()
            )
        )

    def workshop_reports_link(self) -> str:
        return reports_link(str(self.slug))

    def clean(self):
        """Additional model validation."""

        # Applies only to saved model instances!!! Otherwise it's impossible
        # to access M2M objects.
        if self.pk:
            errors = dict()
            has_TTT = self.tags.filter(name="TTT")

            if self.open_TTT_applications and not has_TTT:
                errors[
                    "open_TTT_applications"
                ] = "You cannot open applications on non-TTT event."

            if errors:
                raise ValidationError(errors)
        # additional validation before the object is saved is in EventForm

    def save(self, *args, **kwargs):
        self.slug = self.slug or None
        self.url = self.url or None

        if self.country == "W3":
            # enforce location data for 'Online' country
            self.venue = "Internet"
            self.address = "Internet"
            self.latitude = None
            self.longitude = None

        super().save(*args, **kwargs)


# ------------------------------------------------------------


class Role(models.Model):
    """Enumerate roles in workshops."""

    name = models.CharField(max_length=STR_MED)
    verbose_name = models.CharField(
        max_length=STR_LONG, null=False, blank=True, default=""
    )

    def __str__(self):
        return self.verbose_name


# ------------------------------------------------------------


class TaskManager(models.Manager):
    def instructors(self):
        """Fetch tasks with role 'instructor'."""
        return self.get_queryset().filter(role__name="instructor")

    def learners(self):
        """Fetch tasks with role 'learner'."""
        return self.get_queryset().filter(role__name="learner")

    def helpers(self):
        """Fetch tasks with role 'helper'."""
        return self.get_queryset().filter(role__name="helper")


@reversion.register
class Task(RQJobsMixin, models.Model):
    """Represent who did what at events."""

    event = models.ForeignKey(Event, on_delete=models.PROTECT)
    person = models.ForeignKey(Person, on_delete=models.PROTECT)
    role = models.ForeignKey(Role, on_delete=models.PROTECT)
    title = models.CharField(max_length=STR_LONG, blank=True)
    url = models.URLField(blank=True, verbose_name="URL")
    seat_membership = models.ForeignKey(
        Membership,
        on_delete=models.PROTECT,
        null=True,
        blank=True,
        default=None,
        verbose_name="Associated member site in TTT event",
        help_text="In order to count this person into number of used "
        "membership instructor training seats, a correct membership "
        "entry needs to be selected.",
    )
    SEAT_PUBLIC_CHOICES = (
        (True, "Public seat"),
        (False, "In-house seat"),
    )
    seat_public = models.BooleanField(
        null=False,
        blank=True,
        default=True,
        choices=SEAT_PUBLIC_CHOICES,
        verbose_name="Count seat as public or in-house?",
        help_text="Ignored if the task is not for membership seat.",
    )
    seat_open_training = models.BooleanField(
        null=False,
        blank=True,
        default=False,
        verbose_name="Open training seat",
        help_text="Some TTT events allow for open training; check this field "
        "to count this person into open applications.",
    )

    objects = TaskManager()

    class Meta:
        unique_together = ("event", "person", "role", "url")
        ordering = ("role__name", "event")

    def __str__(self):
        if self.title:
            return self.title
        return "{0}/{1}={2}".format(self.event, self.person, self.role)

    def get_absolute_url(self):
        return reverse("task_details", kwargs={"task_id": self.pk})

    def clean(self):
        """Additional model validation."""

        # check seats, make sure the corresponding event has "TTT" tag
        errors = dict()
        try:
            has_ttt = bool(self.event.tags.filter(name="TTT"))
            is_open_app = self.event.open_TTT_applications
        except Event.DoesNotExist:
            has_ttt = False
            is_open_app = False

        if self.seat_membership is not None and self.seat_open_training:
            raise ValidationError(
                "This Task cannot be simultaneously open training and use "
                "a Membership instructor training seat."
            )

        if not has_ttt and self.seat_membership is not None:
            errors["seat_membership"] = ValidationError(
                "Cannot associate membership when the event has no TTT tag",
                code="invalid",
            )

        if not has_ttt and self.seat_open_training:
            errors["seat_open_training"] = ValidationError(
                "Cannot mark this person as open applicant, because the event "
                "has no TTT tag.",
                code="invalid",
            )
        elif has_ttt and not is_open_app and self.seat_open_training:
            errors["seat_open_training"] = ValidationError(
                "Cannot mark this person as open applicant, because the TTT "
                "event is not marked as open applications.",
                code="invalid",
            )

        if (
            self.seat_membership or self.seat_open_training
        ) and self.role.name != "learner":
            errors["role"] = ValidationError(
                "Seat (open / membership) can be assigned only to a workshop learner."
            )

        if errors:
            raise ValidationError(errors)

    def save(self, *args, **kwargs):
        super().save(*args, **kwargs)
        # Trigger an update of the attendance field
        self.event.save()


# ------------------------------------------------------------


class Lesson(models.Model):
    """Represent a lesson someone might teach."""

    name = models.CharField(max_length=STR_MED)

    def __str__(self):
        return self.name

    class Meta:
        ordering = ["name"]


# ------------------------------------------------------------


class Qualification(models.Model):
    """What is someone qualified to teach?"""

    person = models.ForeignKey(Person, on_delete=models.PROTECT)
    lesson = models.ForeignKey(Lesson, on_delete=models.PROTECT)

    def __str__(self):
        return "{0}/{1}".format(self.person, self.lesson)


# ------------------------------------------------------------


class BadgeQuerySet(QuerySet):
    """Custom QuerySet that provides easy way to get instructor badges
    (we use that a lot)."""

    SINGLE_INSTRUCTOR_BADGE = "instructor"

    INSTRUCTOR_BADGES = (
        "dc-instructor",
        "swc-instructor",
        "lc-instructor",
        SINGLE_INSTRUCTOR_BADGE,
    )

    TRAINER_BADGE = "trainer"

    def instructor_badges(self):
        """Filter for instructor badges only."""

        return self.filter(name__in=self.INSTRUCTOR_BADGES)


class Badge(models.Model):
    """Represent a badge we award."""

    # just for easier access outside `models.py`
    SINGLE_INSTRUCTOR_BADGE = BadgeQuerySet.SINGLE_INSTRUCTOR_BADGE
    INSTRUCTOR_BADGES = BadgeQuerySet.INSTRUCTOR_BADGES
    TRAINER_BADGE = BadgeQuerySet.TRAINER_BADGE
    IMPORTANT_BADGES = (SINGLE_INSTRUCTOR_BADGE, TRAINER_BADGE)

    name = models.CharField(max_length=STR_MED, unique=True)
    title = models.CharField(max_length=STR_MED)
    criteria = models.CharField(max_length=STR_LONG)

    objects = Manager.from_queryset(BadgeQuerySet)()

    def __str__(self):
        return self.title

    def get_absolute_url(self):
        return reverse("badge_details", args=[self.name])


# ------------------------------------------------------------


class Award(models.Model):
    """Represent a particular badge earned by a person."""

    person = models.ForeignKey(Person, on_delete=models.PROTECT)
    badge = models.ForeignKey(Badge, on_delete=models.PROTECT)
    awarded = models.DateField(default=datetime.date.today)
    event = models.ForeignKey(Event, null=True, blank=True, on_delete=models.PROTECT)
    awarded_by = models.ForeignKey(
        Person,
        null=True,
        blank=True,
        on_delete=models.PROTECT,
        related_name="awarded_set",
    )

    class Meta:
        unique_together = (
            "person",
            "badge",
        )
        ordering = ["awarded"]

    def __str__(self):
        return "{0}/{1}/{2}/{3}".format(
            self.person, self.badge, self.awarded, self.event
        )

    def get_absolute_url(self) -> str:
        return reverse("person_details", args=[self.person.pk])


# ------------------------------------------------------------


class KnowledgeDomain(models.Model):
    """Represent a knowledge domain a person is engaged in."""

    name = models.CharField(max_length=STR_LONG)
    # TODO: migrate to Boolean `unknown`

    def __str__(self):
        return self.name

    class Meta:
        ordering = ["name"]


# ------------------------------------------------------------


class CurriculumManager(models.Manager):
    def default_order(
        self,
        allow_unknown=True,
        allow_other=True,
        allow_mix_match=False,
        dont_know_yet_first=False,
    ):
        """A specific order_by() clause with semi-ninja code."""

        # This crazy django-ninja-code gives different weights to entries
        # matching different criterias, and then sorts them by 'name'.
        # For example when two entries (e.g. swc-r and swc-python) have the
        # same weight (here: 10), then sorting by name comes in.
        # Entries dc-other, swc-other, lc-other, or `I don't know` are made
        # last of their "group".
        qs = self.order_by(
            Case(
                When(carpentry="SWC", other=False, then=10),
                When(carpentry="SWC", other=True, then=15),
                When(carpentry="DC", other=False, then=20),
                When(carpentry="DC", other=True, then=25),
                When(carpentry="LC", other=False, then=30),
                When(carpentry="LC", other=True, then=35),
                When(unknown=True, then=1 if dont_know_yet_first else 200),
                When(carpentry="", then=100),
                default=1,
            ),
            "name",
        )

        # conditionally disable unknown ("I don't know") entry from appearing
        # in the list
        if not allow_unknown:
            qs = qs.filter(unknown=False)

        # conditionally disable other entries (swc-other, etc.) from appearing
        # in the list
        if not allow_other:
            qs = qs.filter(other=False)

        # conditionally disable Mix&Match entry from appearing in the list
        if not allow_mix_match:
            qs = qs.filter(mix_match=False)

        return qs


class Curriculum(ActiveMixin, models.Model):
    CARPENTRIES_CHOICES = (
        ("SWC", "Software Carpentry"),
        ("DC", "Data Carpentry"),
        ("LC", "Library Carpentry"),
        ("", "unspecified / irrelevant"),
    )
    carpentry = models.CharField(
        max_length=5,
        choices=CARPENTRIES_CHOICES,
        null=False,
        blank=True,
        default="",
        verbose_name="Which Carpentry does this curriculum belong to?",
    )
    slug = models.CharField(
        max_length=STR_MED,
        null=False,
        blank=False,
        default="",
        unique=True,
        verbose_name="Curriculum ID",
        help_text="Use computer-friendly text here, e.g. 'dc-ecology-r'.",
    )
    name = models.CharField(
        max_length=200,
        null=False,
        blank=False,
        default="",
        unique=True,
        verbose_name="Curriculum name",
        help_text="Use user-friendly language, e.g. "
        "'Data Carpentry (Ecology with R)'.",
    )
    description = models.TextField(
        max_length=400,
        null=False,
        blank=True,
        default="",
        verbose_name="Curriculum longer description",
        help_text="You can enter Markdown. It will be shown as a hover or "
        "popup over the curriculum entry on forms.",
    )
    other = models.BooleanField(
        null=False,
        blank=True,
        default=False,
        verbose_name="Field marked as 'Other'",
        help_text="Mark this curriculum record as '*Other' (eg. 'SWC Other', "
        "'DC Other', or simply 'Other')",
    )
    unknown = models.BooleanField(
        null=False,
        blank=True,
        default=False,
        verbose_name="Unknown entry",
        help_text="Mark this curriculum record as 'I don't know yet', or "
        "'Unknown', or 'Not sure yet'. There can be only one such "
        "record in the database.",
    )
    mix_match = models.BooleanField(
        null=False,
        blank=True,
        default=False,
        verbose_name="Mix & Match",
        help_text="Mark this curriculum record as 'Mix & Match'."
        "There can be only one such record in the database.",
    )
    website = models.URLField(
        blank=True,
        default="",
        verbose_name="Curriculum page",
    )

    objects = CurriculumManager()

    class Meta:
        verbose_name = "Curriculum"
        verbose_name_plural = "Curricula"
        ordering = [
            "slug",
        ]

    def __str__(self):
        return self.name

    @transaction.atomic
    def save(self, *args, **kwargs):
        """When saving with `unknown=True`, update all other records with this
        parameter to `unknown=False`. This helps keeping only one record with
        `unknown=True` in the database - a specific case of uniqueness."""

        # wrapped in transaction in order to prevent from updating records to
        # `unknown=False` when saving fails
        if self.unknown:
            Curriculum.objects.filter(unknown=True).update(unknown=False)
        # same for mix_match
        if self.mix_match:
            Curriculum.objects.filter(mix_match=True).update(mix_match=False)
        return super().save(*args, **kwargs)


# ------------------------------------------------------------


class TrainingRequestManager(models.Manager):
    def get_queryset(self):
        """Enhance default TrainingRequest queryset with auto-computed
        fields."""
        return (
            super()
            .get_queryset()
            .annotate(
                score_total=Case(
                    When(
                        score_manual__isnull=False,
                        then=F("score_auto") + F("score_manual"),
                    ),
                    When(score_manual__isnull=True, then=F("score_auto")),
                    output_field=PositiveIntegerField(),
                ),
            )
        )


@reversion.register
class TrainingRequest(
    CreatedUpdatedMixin,
    DataPrivacyAgreementMixin,
    COCAgreementMixin,
    StateExtendedMixin,
    SecondaryEmailMixin,
    models.Model,
):
    MANUAL_SCORE_UPLOAD_FIELDS = (
        "request_id",
        "score_manual",
        "score_notes",
    )

    person = models.ForeignKey(
        Person,
        null=True,
        blank=True,
        verbose_name="Matched Trainee",
        on_delete=models.SET_NULL,
    )

    REVIEW_CHOICES = (
        ("preapproved", "Profile Creation for Pre-approved Trainees"),
        ("open", "Open Training Application"),
    )
    REVIEW_CHOICES_NOTES = {
        "preapproved": (
            "Use this if you have been invited to apply through an"
            " institutional membership or other agreement with The"
            " Carpentries. Please note your application materials and"
            " information about your progress towards The Carpentries"
            " Instructor certification may be shared with our contacts at your"
            " member site."
        ),
        "open": (
            "Submit application for review to receive a scholarship for"
            " Instructor Training through our Open Application Program. Please"
            " note your application materials may be shared with The"
            " Carpentries Trainers in order to review and accept your"
            " application."
        ),
    }
    review_process = models.CharField(
        blank=False,
        default="",
        null=False,
        max_length=20,
        choices=REVIEW_CHOICES,
        verbose_name="Application Type",
    )

    member_code = models.CharField(
        blank=True,
        default="",
        null=False,
        max_length=STR_LONG,
        verbose_name="Registration Code",
        help_text="If you have been given a registration code through "
        "a Carpentries member site or for a specific scheduled "
        "event, please enter it here:",
    )
    member_code_override = models.BooleanField(
        null=False,
        default=False,
        blank=True,
        verbose_name="Continue with registration code marked as invalid",
        help_text="A member of our team will check the code and follow up with you if "
        "there are any problems that require your attention.",
    )
    eventbrite_url = models.URLField(
        null=False,
        blank=True,
        default="",
        verbose_name="Eventbrite URL",
        help_text="If you are registering or have registered for a training event "
        "through Eventbrite, enter the URL of that event. You can find this on the "
        "registration page or in the confirmation email. "
        "If you have not yet registered for an event, leave this field blank.",
    )

    personal = models.CharField(
        max_length=STR_LONG,
        verbose_name="Personal (given) name",
        blank=False,
    )
    middle = models.CharField(
        max_length=STR_LONG,
        verbose_name="Middle name",
        blank=True,
    )
    family = models.CharField(
        max_length=STR_LONG,
        verbose_name="Family name (surname)",
        blank=True,
    )

    email = models.EmailField(
        verbose_name="Email address",
        blank=False,
    )
    github = NullableGithubUsernameField(
        verbose_name="GitHub username",
        help_text="Please put only a single username here. After your application has "
        "been accepted, you will be able to use your GitHub username to log in to our "
        "database to view your profile.",
        null=True,
        blank=True,
    )

    OCCUPATION_CHOICES = (
        ("undisclosed", "Prefer not to say"),
        ("undergrad", "Undergraduate student"),
        ("grad", "Graduate student"),
        ("postdoc", "Post-doctoral researcher"),
        ("faculty", "Faculty"),
        ("research", "Research staff (including research programmer)"),
        ("support", "Support staff (including technical support)"),
        ("librarian", "Librarian/archivist"),
        ("commerce", "Commercial software developer "),
        ("", "Other:"),
    )
    occupation = models.CharField(
        max_length=STR_MED,
        choices=OCCUPATION_CHOICES,
        verbose_name="What is your current occupation/career stage?",
        help_text="Please choose the one that best describes you.",
        blank=True,
        default="undisclosed",
    )
    occupation_other = models.CharField(
        max_length=STR_LONG,
        verbose_name="Other occupation/career stage",
        blank=True,
        default="",
    )

    affiliation = models.CharField(
        max_length=STR_LONG,
        verbose_name="Affiliation",
        null=False,
        blank=False,
    )

    location = models.CharField(
        max_length=STR_LONG,
        verbose_name="Location",
        help_text="Please give city, and province or state if applicable. Do "
        "not share a full mailing address.",
        blank=False,
    )
    country = CountryField()
    underresourced = models.BooleanField(
        null=False,
        default=False,
        blank=True,
        verbose_name="This is a small, remote, or under-resourced institution",
        help_text="The Carpentries strive to make workshops accessible to as "
        "many people as possible, in as wide a variety of situations"
        " as possible.",
    )

    domains = models.ManyToManyField(
        "KnowledgeDomain",
        verbose_name="Areas of expertise",
        help_text="Please check all that apply.",
        limit_choices_to=~Q(name__startswith="Don't know yet"),
        blank=True,
    )
    domains_other = models.CharField(
        max_length=STR_LONGEST,
        verbose_name="Other areas of expertise",
        blank=True,
        default="",
    )

    UNDERREPRESENTED_CHOICES = (
        ("yes", "Yes"),
        ("no", "No"),
        ("undisclosed", "Prefer not to say"),
    )
    underrepresented = models.CharField(
        max_length=20,
        blank=False,
        default="undisclosed",
        choices=UNDERREPRESENTED_CHOICES,
        verbose_name="I self-identify as a member of a group that is "
        "under-represented in research and/or computing.",
        help_text="The Carpentries strives to increase opportunities for "
        "underrepresented groups to join our team.",
    )
    underrepresented_details = models.CharField(
        max_length=STR_LONGEST,
        blank=True,
        default="",
        verbose_name="If you are comfortable doing so, please share more details.",
        help_text="This response is optional and doesn't impact your "
        "application's ranking.",
    )

    # new field for teaching-related experience in non-profit or volunteer org.
    nonprofit_teaching_experience = models.CharField(
        max_length=STR_LONGEST,
        blank=True,
        default="",
        verbose_name="I have been an active contributor to other volunteer or"
        " non-profit groups with significant teaching or training"
        " components.",
        help_text="Provide details or leave blank if this doesn't apply" " to you.",
    )

    previous_involvement = models.ManyToManyField(
        "Role",
        verbose_name="In which of the following ways have you been involved with "
        "The Carpentries",
        help_text="Please check all that apply.",
        blank=True,
    )

    PREVIOUS_TRAINING_CHOICES = (
        ("none", "None"),
        ("hours", "A few hours"),
        ("workshop", "A workshop"),
        ("course", "A certification or short course"),
        ("full", "A full degree"),
        ("other", "Other:"),
    )
    previous_training, previous_training_other = choice_field_with_other(
        choices=PREVIOUS_TRAINING_CHOICES,
        verbose_name="Previous formal training as a teacher or instructor",
        default="none",
    )
    previous_training_explanation = models.TextField(
        verbose_name="Description of your previous training in teaching",
        blank=True,
        default="",
    )

    # this part changed a little bit, mostly wording and choices
    PREVIOUS_EXPERIENCE_CHOICES = (
        ("none", "None"),
        ("hours", "A few hours"),
        ("workshop", "A workshop (full day or longer)"),
        ("ta", "Teaching assistant for a full course"),
        ("courses", "Primary instructor for a full course"),
        ("other", "Other:"),
    )
    (
        previous_experience,
        previous_experience_other,
    ) = choice_field_with_other(
        choices=PREVIOUS_EXPERIENCE_CHOICES,
        default="none",
        verbose_name="Previous experience in teaching",
        help_text="Please include teaching experience at any level from grade "
        "school to post-secondary education.",
    )
    previous_experience_explanation = models.TextField(
        verbose_name="Description of your previous experience in teaching",
        blank=True,
        default="",
    )

    PROGRAMMING_LANGUAGE_USAGE_FREQUENCY_CHOICES = (
        ("daily", "Every day"),
        ("weekly", "A few times a week"),
        ("monthly", "A few times a month"),
        ("yearly", "A few times a year"),
        ("not-much", "Never or almost never"),
    )
    programming_language_usage_frequency = models.CharField(
        max_length=STR_MED,
        choices=PROGRAMMING_LANGUAGE_USAGE_FREQUENCY_CHOICES,
        verbose_name="How frequently do you work with the tools that The "
        "Carpentries teach, such as R, Python, MATLAB, Perl, "
        "SQL, Git, OpenRefine, and the Unix Shell?",
        null=False,
        blank=False,
        default="daily",
    )

    CHECKOUT_INTENT_CHOICES = (
        ("yes", "Yes"),
        ("no", "No"),
        ("unsure", "Not sure"),
    )
    checkout_intent = models.CharField(
        max_length=STR_MED,
        choices=CHECKOUT_INTENT_CHOICES,
        verbose_name="Do you intend to complete The Carpentries checkout process to be "
        "certified as a Carpentries Instructor?",
        help_text="The checkout process is described on our "
        '<a href="https://carpentries.github.io/instructor-training/checkout.html">'
        "Checkout Instructions</a> page.",
        null=False,
        blank=False,
        default="unsure",
    )

    TEACHING_INTENT_CHOICES = (
        (
            "yes-local",
            "Yes - I plan to teach Carpentries workshops "
            "in my local community or personal networks",
        ),
        (
            "yes-central",
            "Yes - I plan to volunteer with The Carpentries "
            "to teach workshops for other communities",
        ),
        (
            "yes-either",
            "Yes - either or both of the above",
        ),
        ("no", "No"),
        ("unsure", "Not sure"),
    )
    teaching_intent = models.CharField(
        max_length=STR_MED,
        choices=TEACHING_INTENT_CHOICES,
        verbose_name="Do you intend to teach Carpentries workshops "
        "within the next 12 months?",
        null=False,
        blank=False,
        default="unsure",
    )

    TEACHING_FREQUENCY_EXPECTATION_CHOICES = (
        ("not-at-all", "Not at all"),
        ("yearly", "Once a year"),
        ("monthly", "Several times a year"),
        ("other", "Other:"),
    )
    (
        teaching_frequency_expectation,
        teaching_frequency_expectation_other,
    ) = choice_field_with_other(
        choices=TEACHING_FREQUENCY_EXPECTATION_CHOICES,
        verbose_name="How often would you expect to teach Carpentries workshops "
        " (of any kind) after this training?",
        default="not-at-all",
    )

    MAX_TRAVELLING_FREQUENCY_CHOICES = (
        ("not-at-all", "Not at all"),
        ("yearly", "Once a year"),
        ("often", "Several times a year"),
        ("other", "Other:"),
    )
    (
        max_travelling_frequency,
        max_travelling_frequency_other,
    ) = choice_field_with_other(
        choices=MAX_TRAVELLING_FREQUENCY_CHOICES,
        verbose_name="How frequently would you be able to travel to teach such "
        "classes?",
        default="not-at-all",
    )

    reason = models.TextField(
        verbose_name="Why do you want to attend this training course?",
        null=False,
        blank=False,
    )

    user_notes = models.TextField(
        default="",
        null=False,
        blank=True,
        help_text="What else do you want us to know?",
        verbose_name="Anything else?",
    )

    score_auto = models.PositiveIntegerField(
        null=False,
        blank=False,
        default=0,
        verbose_name="Application automatic score",
        help_text="Filled out by AMY.",
    )
    score_manual = models.IntegerField(
        null=True,
        blank=True,
        verbose_name="Application manual score (can be negative)",
        help_text="Leave blank if you don't want to score this application.",
    )
    # score_total - calculated automatically by the manager
    score_notes = models.TextField(
        blank=True,
        verbose_name="Notes regarding manual score",
        help_text="Explanation of manual score, if necessary.",
    )

    objects = TrainingRequestManager()

    class Meta:
        ordering = ["created_at"]

    def clean(self):
        super().clean()

        if (
            self.state == "p"
            and self.person is not None
            and self.person.get_training_tasks().exists()
        ):
            raise ValidationError(
                {
                    "state": "Pending training request cannot "
                    "be matched with a training."
                }
            )

    def recalculate_score_auto(self):
        """Calculate automatic score according to the rubric:
        https://github.com/carpentries/instructor-training/blob/gh-pages/files/rubric.md
        """
        score = 0

        # location based points (country not on the list of countries)
        # according to
        # https://github.com/swcarpentry/amy/issues/1327#issuecomment-422539917
        # and
        # https://github.com/swcarpentry/amy/issues/1327#issuecomment-423292177
        not_scoring_countries = [
            "US",
            "CA",
            "NZ",
            "GB",
            "AU",
            "AT",
            "BE",
            "CY",
            "CZ",
            "DK",
            "EE",
            "FI",
            "FR",
            "DE",
            "GR",
            "HU",
            "IE",
            "IT",
            "LV",
            "LT",
            "LU",
            "MT",
            "NL",
            "PL",
            "PT",
            "RO",
            "SK",
            "SI",
            "ES",
            "SE",
            "CH",
            "IS",
            "NO",
        ]
        if self.country and self.country.code not in not_scoring_countries:
            score += 1

        if self.underresourced:
            score += 1

        # economics or social sciences, arts, humanities, library science, or
        # chemistry
        scoring_domains = [
            "Humanities",
            "Library and information science",
            "Economics/business",
            "Social sciences",
            "Chemistry",
        ]
        for domain in self.domains.all():
            if domain.name in scoring_domains:
                score += 1
                break

        # Changed in https://github.com/swcarpentry/amy/issues/1468:
        # +1 for underrepresented minority in research and/or computing
        if self.underrepresented == "yes":
            score += 1

        # +1 for each previous involvement with The Carpentries (max. 3)
        prev_inv_count = len(self.previous_involvement.all())
        score += prev_inv_count if prev_inv_count <= 3 else 3

        # previous training in teaching: "a certification or short course"
        # or "a full degree"
        if self.previous_training in ["course", "full"]:
            score += 1

        # previous experience in teaching: "TA for full course"
        # or "primary instructor for full course"
        if self.previous_experience in ["ta", "courses"]:
            score += 1

        # using tools "every day" or "a few times a week"
        if self.programming_language_usage_frequency in ["daily", "weekly"]:
            score += 1

        return score

    def save(self, *args, **kwargs):
        """Run recalculation upon save."""
        inserted = False

        # save first so that there's an ID present
        if not self.pk:
            super().save(*args, **kwargs)
            inserted = True

        score = self.recalculate_score_auto()

        if self.pk and score != self.score_auto:
            self.score_auto = score

        # we cannot force insert for the second time - this time it should
        # be an UPDATE query
        if inserted and "force_insert" in kwargs:
            kwargs.pop("force_insert")

        super().save(*args, **kwargs)

    def get_absolute_url(self):
        return reverse("trainingrequest_details", args=[self.pk])

    def __str__(self):
        return "{personal} {family} <{email}> - {state}".format(
            state=self.get_state_display(),
            personal=self.personal,
            family=self.family,
            email=self.email,
        )


@reversion.register
class TrainingRequirement(models.Model):
    name = models.CharField(max_length=STR_MED)

    # Determines whether TrainingProgress.url is required (True) or must be
    # null (False).
    url_required = models.BooleanField(default=False)

    # Determines whether TrainingProgress.event is required (True) or must be
    # null (False).
    event_required = models.BooleanField(default=False)

    # Determines whether TrainingProgress.involvement_type is required (True) or must be
    # null (False).
    involvement_required = models.BooleanField(default=False)

    def __str__(self):
        return self.name

    class Meta:
        ordering = ["name"]


@reversion.register
class TrainingProgress(CreatedUpdatedMixin, models.Model):
    trainee = models.ForeignKey(Person, on_delete=models.PROTECT)

    date = models.DateField(
        verbose_name="Date of occurrence",
        help_text="Format: YYYY-MM-DD",
        null=True,
        blank=True,
    )
    requirement = models.ForeignKey(
        TrainingRequirement, on_delete=models.PROTECT, verbose_name="Type"
    )

    STATES = (
        ("n", "Not evaluated yet"),
        ("f", "Failed"),
        ("p", "Passed"),
        ("a", "Asked to repeat"),
    )
    state = models.CharField(choices=STATES, default="p", max_length=1)

    involvement_type = models.ForeignKey(
        Involvement,
        null=True,
        blank=True,
        on_delete=models.PROTECT,
        verbose_name="Type of involvement",
    )
    event = models.ForeignKey(
        Event,
        null=True,
        blank=True,
        verbose_name="Training",
        limit_choices_to=Q(tags__name="TTT"),
        on_delete=models.SET_NULL,
    )
    url = models.URLField(null=True, blank=True, verbose_name="URL")
    trainee_notes = models.CharField(
        blank=True,
        null=False,
        default="",
        max_length=STR_LONGEST,
        verbose_name="Notes from trainee",
    )
    notes = models.TextField(blank=True)

    def get_absolute_url(self):
        return reverse("trainingprogress_edit", args=[str(self.id)])

    def get_human_friendly_type(self, item: TrainingRequirement | Involvement):
        human_friendly_type_names = {
            TrainingRequirement: "progress type",
            Involvement: "activity",
        }
        return human_friendly_type_names.get(type(item), "")

    def get_required_error(self, item: TrainingRequirement | Involvement):
        item_type = self.get_human_friendly_type(item)
        return ValidationError(f'This field is required for {item_type} "{item}".')

    def get_not_required_error(self, item: TrainingRequirement | Involvement):
        item_type = self.get_human_friendly_type(item)
        return ValidationError(f'This field must be empty for {item_type} "{item}".')

    def clean_url(
        self,
        requirement: TrainingRequirement,
        involvement_type: Involvement | None = None,
    ):
        """A URL may be required by either a TrainingRequirement or an Involvement.
        If a TrainingRequirement does not require a URL or an Involvement, it is not
        permitted to enter a URL.
        Where an Involvement is required, URLs are always permitted, even if the
        specific Involvement chosen does not require one.
        """
        if not self.url:
            if requirement.url_required:
                return self.get_required_error(requirement)

            elif (
                requirement.involvement_required
                and involvement_type
                and involvement_type.url_required
            ):
                return self.get_required_error(involvement_type)
        else:
            if not requirement.url_required and not requirement.involvement_required:
                return self.get_not_required_error(involvement_type)

    def clean_event(
        self,
        requirement: TrainingRequirement,
        involvement_type: Involvement | None = None,
    ):
        """An event can only be required by a TrainingRequirement."""
        if requirement.event_required and not self.event:
            return self.get_required_error(requirement)

        elif not requirement.event_required and self.event:
            return self.get_not_required_error(requirement)

    def clean_involvement_type(
        self,
        requirement: TrainingRequirement,
        involvement_type: Involvement | None = None,
    ):
        if requirement.involvement_required and not involvement_type:
            return self.get_required_error(requirement)

        elif not requirement.involvement_required and involvement_type:
            return self.get_not_required_error(requirement)

    def clean_date(
        self,
        requirement: TrainingRequirement,
        involvement_type: Involvement | None = None,
    ):
        """A date can only be required by an Involvement.
        The date must be today or earlier."""
        if requirement.involvement_required and involvement_type:
            if involvement_type.date_required and not self.date:
                return self.get_required_error(involvement_type)

            elif not involvement_type.date_required and self.date:
                return self.get_not_required_error(involvement_type)

        elif not requirement.involvement_required and self.date:
            return self.get_not_required_error(requirement)

        # if other checks passed, verify that date is no later than today
        # (considering timezones ahead of UTC)
        if self.date and self.date > timezone.localdate(
            timezone=datetime.timezone(datetime.timedelta(hours=14))
        ):
            msg = "Date must be in the past."
            return ValidationError(msg)

    def clean_notes(
        self,
        requirement: TrainingRequirement,
        involvement_type: Involvement | None = None,
    ):
        """Admin notes can be required by an Involvement
        or by marking the state as failed."""
        errors = []
        if requirement.involvement_required and involvement_type:
            if (
                involvement_type.notes_required
                and not self.trainee_notes
                and not self.notes
            ):
                msg = (
                    f'This field is required for activity "{involvement_type}" '
                    "if there are no notes from the trainee."
                )
                errors.append(ValidationError(msg))

        if self.state == "f" and not self.notes:
            msg = "This field is required if the state is marked as failed."
            errors.append(ValidationError(msg))

        return errors

    def clean_fields(self, exclude=None):
        super().clean_fields(exclude=exclude)
        errors = defaultdict(list)

        # note: trainee_notes field is cleaned in GetInvolvedForm instead
        #       as it should not display errors in admin-facing forms
        validators = [
            ("url", self.clean_url),
            ("event", self.clean_event),
            ("involvement_type", self.clean_involvement_type),
            ("date", self.clean_date),
            ("notes", self.clean_notes),
        ]

        for field, validator in validators:
            if exclude and field in exclude:
                continue
            error = validator(self.requirement, self.involvement_type)
            if error:
                errors[field] = error

        if errors:
            raise ValidationError(errors)

    class Meta:
        ordering = ["created_at"]
        constraints = [
            models.UniqueConstraint(
                fields=["trainee", "event"],
                name="unique_trainee_at_event",
            )
        ]


# ------------------------------------------------------------


# This model should belong to extrequests app, but moving it is pain due to M2M
# relationship with WorkshopRequest.
class AcademicLevel(models.Model):
    name = models.CharField(max_length=STR_MED, null=False, blank=False)
    # TODO: migrate to Boolean `unknown`

    def __str__(self):
        return self.name


# This model should belong to extrequests app, but moving it is pain due to M2M
# relationship with WorkshopRequest.
class ComputingExperienceLevel(models.Model):
    # it's a long field because we need to store reasoning too, for example:
    # "Novice (uses a spreadsheet for data analysis rather than writing code)"
    name = models.CharField(max_length=STR_LONGEST, null=False, blank=False)

    def __str__(self):
        return self.name


class InfoSource(models.Model):
    """
    This class represents a single source of information about The Carpentries.
    These sources answer the question "where did you hear about TC?" - eg.
    "a colleague told me", etc.
    """

    name = models.CharField(
        max_length=300,
        null=False,
        blank=False,
        default="",
        unique=True,
        verbose_name="Name",
        help_text="Source description (eg. 'colleague told me')",
    )

    class Meta:
        verbose_name = "Information source"
        verbose_name_plural = "Information sources"
        ordering = [
            "id",
        ]

    def __str__(self):
        return self.name


class CommonRequest(SecondaryEmailMixin, models.Model):
    """
    Common fields used across all *Requests, ie.:
    * WorkshopRequest model
    * WorkshopInquiryRequest model
    * SelfOrganizedSubmission
    """

    personal = models.CharField(
        max_length=STR_LONGEST,
        blank=False,
        null=False,
        verbose_name="Personal (first) name",
    )
    family = models.CharField(
        max_length=STR_LONGEST,
        blank=True,
        null=False,
        default="",
        verbose_name="Family (last) name",
    )
    email = models.EmailField(
        blank=False,
        null=False,
        verbose_name="Email address",
    )
    institution = models.ForeignKey(
        Organization,
        on_delete=models.PROTECT,
        blank=True,
        null=True,
        verbose_name="Institutional affiliation",
        help_text="If your institution isn't on the list, enter its name "
        "below the list.",
    )
    institution_other_name = models.CharField(
        max_length=STR_LONGEST,
        blank=True,
        null=False,
        default="",
        verbose_name="If your institutional affiliation is not listed, please "
        "enter the name",
        help_text="Please enter institution name if it's not on the list " "above.",
    )
    institution_other_URL = models.URLField(
        max_length=STR_LONGEST,
        blank=True,
        null=False,
        default="",
        verbose_name="If your institutional affiliation is not listed, please "
        "enter the website",
        help_text="Please provide URL.",
    )
    institution_department = models.CharField(
        max_length=STR_LONGEST,
        blank=True,
        null=False,
        default="",
        verbose_name="Department/School/Library affiliation (if applicable)",
    )

    member_code = models.CharField(
        max_length=STR_MED,
        blank=True,
        null=False,
        default="",
        verbose_name="Membership registration code",
        help_text="If you are affiliated with a Carpentries member organization, "
        "please enter the registration code associated with the membership. "
        "Your Member Affiliate can provide this.",
    )

    ONLINE_INPERSON_CHOICES = (
        ("online", "Online"),
        ("inperson", "In-person"),
        ("unsure", "Not sure"),
    )
    online_inperson = models.CharField(
        max_length=15,
        choices=ONLINE_INPERSON_CHOICES,
        blank=False,
        null=False,
        default="",
        verbose_name="Will this workshop be held online or in-person?",
    )

    WORKSHOP_LISTED_CHOICES = (
        (True, "Yes"),
        (False, "No"),
    )
    workshop_listed = models.BooleanField(
        null=False,
        default=True,
        blank=True,
        choices=WORKSHOP_LISTED_CHOICES,
        verbose_name="Would you like to have this workshop listed on our websites?",
        help_text='If selected "Yes", the workshop will be published on following '
        'websites: <a href="https://carpentries.org/">The Carpentries</a>,'
        ' <a href="https://datacarpentry.org/">Data Carpentry</a>,'
        ' <a href="https://software-carpentry.org/">Software Carpentry</a>,'
        ' <a href="https://librarycarpentry.org/">Library Carpentry</a>.',
    )
    PUBLIC_EVENT_CHOICES = (
        ("public", "This event is open to the public."),
        (
            "closed",
            "This event is open primarily to the people inside of my institution.",
        ),
        ("other", "Other:"),
    )
    public_event = models.CharField(
        max_length=20,
        null=False,
        blank=False,
        default="",
        choices=PUBLIC_EVENT_CHOICES,
        verbose_name="Is this workshop open to the public?",
        help_text="Many of our workshops restrict registration to learners "
        "from the hosting institution. If your workshop will be open"
        " to registrants outside of your institution please let us "
        "know below.",
    )
    public_event_other = models.CharField(
        max_length=STR_LONGEST,
        null=False,
        blank=True,
        default="",
        verbose_name="Other (workshop open to the public)",
    )
    additional_contact = models.CharField(
        max_length=STR_LONGEST,
        null=False,
        blank=True,
        default="",
        verbose_name="Is there anyone you would like included on communication"
        " for this workshop? Please provide e-mail addresses.",
    )

    class Meta:
        abstract = True

    def host(self):
        """
        Try to fetch matching host for the data stored in
        (personal, family, email) attributes.
        """
        try:
            return Person.objects.get(
                personal=self.personal, family=self.family, email=self.email
            )
        except Person.DoesNotExist:
            return None

    def host_organization(self):
        """Try to fetch matching host organization."""
        try:
            return Organization.objects.get(fullname=self.institution_other_name)
        except Organization.DoesNotExist:
            return None


@reversion.register
class WorkshopRequest(
    AssignmentMixin,
    StateMixin,
    CreatedUpdatedMixin,
    CommonRequest,
    DataPrivacyAgreementMixin,
    COCAgreementMixin,
    HostResponsibilitiesMixin,
    InstructorAvailabilityMixin,
    EventLinkMixin,
    RQJobsMixin,
    models.Model,
):
    location = models.CharField(
        max_length=STR_LONGEST,
        blank=False,
        null=False,
        default="",
        verbose_name="Workshop location",
        help_text="City, state, or province.",
    )
    country = CountryField(
        null=False,
        blank=False,
        verbose_name="Country",
    )
    # This field is no longer needed, and is hidden in the form and templates.
    conference_details = models.CharField(
        max_length=STR_LONGEST,
        blank=True,
        null=False,
        default="",
        verbose_name="Is this workshop part of conference or larger event?",
        help_text="If yes, please provide conference details " "(name, description).",
    )
    # In form, this is limited to Curricula without "Other/SWC/LC/DC Other"
    # and "I don't know yet" options
    SWC_LESSONS_LINK = (
        '<a href="https://software-carpentry.org/lessons/">'
        "Software Carpentry lessons page</a>"
    )
    DC_LESSONS_LINK = (
        '<a href="http://www.datacarpentry.org/lessons/">'
        "Data Carpentry lessons page</a>"
    )
    LC_LESSONS_LINK = (
        '<a href="https://librarycarpentry.org/lessons/">'
        "Library Carpentry lessons page</a>"
    )
    INQUIRY_FORM = reverse_lazy("workshop_inquiry")
    requested_workshop_types = models.ManyToManyField(
        Curriculum,
        limit_choices_to={"active": True},
        blank=False,
        verbose_name="Which Carpentries workshop are you requesting?",
        help_text=format_lazy(
            "If your learners are new to programming and primarily interested "
            "in working with data, Data Carpentry is likely the best choice. "
            "If your learners are interested in learning more about "
            "programming, including version control and automation, Software "
            "Carpentry is likely the best match. If your learners are people "
            "working in library and information related roles interested in "
            "learning data and software skills, Library Carpentry is the best "
            "choice. Please visit the {}, {}, or the {} for more information "
            "about any of our lessons.<br>If you are not sure which workshop "
            "curriculum you would like to have taught, please complete the "
            "<a href='{}'>Workshop Inquiry Form</a>.",
            SWC_LESSONS_LINK,
            DC_LESSONS_LINK,
            LC_LESSONS_LINK,
            INQUIRY_FORM,
        ),
    )
    # Form shows a visible warning here if the selected dates are too soon
    # (3 months)
    preferred_dates = models.DateField(
        blank=True,
        null=True,
        verbose_name="Preferred dates",
        help_text="Please select your preferred first day for the workshop. If you do "
        "not have exact dates or are interested in an alternative schedule, please "
        "indicate so below. Because we need to coordinate with instructors, a minimum "
        "of 2-3 months lead time is required for workshop planning.<br>The preferred "
        "dates are not a guarantee. We do our best to schedule your workshop for the "
        "dates that you have requested, however, a high volume of workshops on a given "
        "date may prevent us from fulfilling your request. Please prepare alternative "
        "dates in the event that we can not accommodate your request.",
    )
    other_preferred_dates = models.CharField(
        max_length=STR_LONGEST,
        blank=True,
        null=False,
        default="",
        verbose_name="If your dates are not set, please provide more "
        "information below",
    )
    language = models.ForeignKey(
        Language,
        on_delete=models.PROTECT,
        blank=False,
        null=False,
        verbose_name="What is the preferred language of communication for the "
        "workshop?",
        help_text="Our workshops are offered primarily in English, with a few "
        "of our lessons available in Spanish. While materials are "
        "mainly in English, we know it can be valuable to have an "
        "instructor who speaks the native language of the learners. "
        "We will attempt to locate Instructors speaking a particular"
        " language, but cannot guarantee the availability of "
        "non-English speaking Instructors.",
    )
    ATTENDEES_NUMBER_CHOICES = (
        ("10-40", "10-40 (one room, two instructors)"),
        ("40-80", "40-80 (two rooms, four instructors)"),
        ("80-120", "80-120 (three rooms, six instructors)"),
    )

    # MISSING
    # This field is no longer needed, and should be hidden in the form and
    # templates.
    domains = models.ManyToManyField(
        KnowledgeDomain,
        blank=False,
        verbose_name="Domains or topic of interest for target audience",
        help_text="The attendees' academic field(s) of study, if known.",
    )
    # MISSING
    # This field is no longer needed, and should be hidden in the form and
    # templates.
    domains_other = models.CharField(
        max_length=STR_LONGEST,
        blank=True,
        default="",
        verbose_name="Other domains",
    )
    # MISSING
    # This field is no longer needed, and should be hidden in the form and
    # templates.
    academic_levels = models.ManyToManyField(
        AcademicLevel,
        verbose_name="Attendees' academic level / career stage",
        help_text="If you know the academic level(s) of your attendees, "
        "indicate them here.",
    )
    # MISSING
    # This field is no longer needed, and should be hidden in the form and
    # templates.
    computing_levels = models.ManyToManyField(
        ComputingExperienceLevel,
        verbose_name="Attendees' level of computing experience",
        help_text="Indicate the attendees' level of computing experience, if "
        "known. We will ask attendees to fill in a skills survey "
        "before the workshop, so this answer can be an "
        "approximation.",
    )
    audience_description = models.TextField(
        verbose_name="Please describe your anticipated audience, including "
        "their experience, background, and goals",
    )
    FEE_CHOICES = (
        (
            "nonprofit",
            "I am with a government site, university, or other nonprofit. "
            "I understand the workshop fee as listed on The Carpentries website "
            "and agree to follow through on The Carpentries invoicing process.",
        ),
        (
            "forprofit",
            "I am with a corporate or for-profit site. I understand the costs for "
            "for-profit organisations are four times the price for not-for-profit "
            "organisations.",
        ),
        (
            "member",
            "I am with a Member organisation so the workshop fee does not apply "
            "(instructor travel costs will still apply for in-person workshops).",
        ),
        (
            "waiver",
            "I am requesting financial support for the workshop fee (instructor "
            "travel costs will still apply for in-person workshops)",
        ),
    )
    administrative_fee = models.CharField(
        max_length=20,
        choices=FEE_CHOICES,
        blank=False,
        null=False,
        default=None,
        verbose_name="Which of the following applies to your payment for the "
        "administrative fee?",
        help_text=(
            "<a href='{}' target='_blank' rel='noreferrer nofollow'>"
            "The Carpentries website workshop fee listing.</a>".format(FEE_DETAILS_URL)
        ),
    )
    scholarship_circumstances = models.TextField(
        blank=True,
        verbose_name="We have a limited number of scholarships available. "
        "Please explain the circumstances for your scholarship "
        "request and let us know what budget you have towards "
        "The Carpentries workshop fees.",
        help_text="Required only if you request a scholarship.",
    )
    TRAVEL_EXPENCES_MANAGEMENT_CHOICES = (
        (
            "booked",
            "Hotel and airfare will be booked by site; ground travel "
            "and meals/incidentals will be reimbursed within 60 days.",
        ),
        (
            "reimbursed",
            "All expenses will be booked by instructors and "
            "reimbursed within 60 days.",
        ),
        ("other", "Other:"),
    )
    travel_expences_management = models.CharField(
        max_length=20,
        null=False,
        blank=False,
        default="",
        choices=TRAVEL_EXPENCES_MANAGEMENT_CHOICES,
        verbose_name="How will you manage travel expenses for Carpentries "
        "Instructors?",
    )
    travel_expences_management_other = models.CharField(
        max_length=STR_LONGEST,
        null=False,
        blank=True,
        default="",
        verbose_name="Other travel expences management",
    )
    travel_expences_agreement = models.BooleanField(
        null=False,
        blank=False,
        default=False,
        verbose_name="Regardless of the fee due to The Carpentries, I "
        "understand I am also responsible for travel costs for "
        "the Instructors which can include airfare, ground "
        "travel, hotel, and meals/incidentals. I understand "
        "local Instructors will be prioritized but not "
        "guaranteed. Instructor travel costs are managed "
        "directly between the host site and the Instructors, not "
        "through The Carpentries. I will share detailed "
        "information regarding policies and procedures for "
        "travel arrangements with instructors. All "
        "reimbursements will be completed within 60 days of "
        "the workshop.",
    )
    RESTRICTION_CHOICES = (
        ("no_restrictions", "No restrictions"),
        ("other", "Other:"),
    )
    institution_restrictions = models.CharField(
        max_length=20,
        null=False,
        blank=False,
        default="",
        choices=RESTRICTION_CHOICES,
        verbose_name="Our instructors live, teach, and travel globally. We "
        "understand that institutions may have citizenship, "
        "confindentiality agreements or other requirements for "
        "employees or volunteers who facilitate workshops. If "
        "your institution fits this description, please share "
        "your requirements or note that there are no "
        "restrictions.",
    )
    institution_restrictions_other = models.CharField(
        max_length=STR_LONGEST,
        null=False,
        blank=True,
        default="",
        verbose_name="Other (institution restrictions)",
    )
    carpentries_info_source = models.ManyToManyField(
        InfoSource,
        blank=True,
        verbose_name="How did you hear about The Carpentries?",
        help_text="Check all that apply.",
    )
    carpentries_info_source_other = models.CharField(
        max_length=STR_LONGEST,
        null=False,
        blank=True,
        default="",
        verbose_name="Other source for information about The Carpentries",
    )
    user_notes = models.TextField(
        blank=True,
        verbose_name="Will this workshop be conducted in-person or online? "
        "Is there any other information you would like to share "
        "with us?",
        help_text="Knowing if this workshop is on-line or in-person will "
        "help ensure we can best support you in coordinating the event.",
    )

    class Meta:
        ordering = ["created_at"]

    def __str__(self):
        return (
            "Workshop request ({institution}, {personal} {family}) - {state}"
        ).format(
            institution=str(self.institution or self.institution_other_name),
            personal=self.personal,
            family=self.family,
            state=self.get_state_display(),
        )

    def dates(self):
        if self.preferred_dates:
            return "{:%Y-%m-%d}".format(self.preferred_dates)
        else:
            return self.other_preferred_dates

    def preferred_dates_too_soon(self):
        # set cutoff date at 3 months
        cutoff = datetime.timedelta(days=3 * 30)
        if self.preferred_dates:
            return (self.preferred_dates - self.created_at.date()) < cutoff
        return False

    def get_absolute_url(self):
        return reverse("workshoprequest_details", args=[self.id])<|MERGE_RESOLUTION|>--- conflicted
+++ resolved
@@ -1173,18 +1173,10 @@
     MAIN_TAG_NAMES = ["SWC", "DC", "LC", "TTT", "ITT", "WiSE"]
 
     def main_tags(self):
-<<<<<<< HEAD
-        names = ["SWC", "DC", "LC", "TTT", "ITT", "WiSE", "CLDT"]
-        return self.filter(name__in=names)
-
-    def carpentries(self):
-        return self.filter(name__in=["SWC", "DC", "LC", "CLDT"])
-=======
         return self.filter(name__in=self.MAIN_TAG_NAMES)
 
     def carpentries(self):
         return self.filter(name__in=self.CARPENTRIES_TAG_NAMES)
->>>>>>> d8d30a6c
 
     def strings(self):
         return self.values_list("name", flat=True)
