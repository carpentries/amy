from datetime import date, timedelta
from unittest import skip

from django.conf import settings
from django.core import mail
from django.forms import CheckboxInput, HiddenInput
from django.test import override_settings, tag
from django.urls import reverse

from consents.models import Term, TermOptionChoices
from extforms.views import TrainingRequestCreate
from workshops.models import Event, Membership, Role, Tag, Task, TrainingRequest
from workshops.tests.base import TestBase


class TestTrainingRequestForm(TestBase):
    INVALID_MEMBER_CODE_ERROR = "This code is invalid."
    MEMBER_CODE_OVERRIDE_LABEL = "Continue with registration code marked as invalid"
    MEMBER_CODE_OVERRIDE_EMAIL_WARNING = (
        "A member of our team will check the code and follow up with you"
    )
    INVALID_EVENTBRITE_URL_ERROR = "Must be an Eventbrite URL."

    def setUp(self):
        self._setUpUsersAndLogin()
        self._setUpRoles()
        self.data = {
            "review_process": "preapproved",
            "member_code": "coolprogrammers",
            "eventbrite_url": "https://www.eventbrite.com/e/711576483417",
            "personal": "John",
            "family": "Smith",
            "email": "john@smith.com",
            "github": "",
            "occupation": "",
            "occupation_other": "unemployed",
            "affiliation": "AGH University of Science and Technology",
            "location": "Cracow",
            "country": "PL",
            "domains": [1, 2],
            "domains_other": "",
            "underrepresented": "undisclosed",
            "previous_involvement": [Role.objects.get(name="host").id],
            "previous_training": "none",
            "previous_training_other": "",
            "previous_training_explanation": "",
            "previous_experience": "none",
            "previous_experience_other": "",
            "previous_experience_explanation": "",
            "programming_language_usage_frequency": "daily",
            "checkout_intent": "yes",
            "teaching_intent": "yes-central",
            "reason": "Just for fun.",
            "teaching_frequency_expectation": "monthly",
            "teaching_frequency_expectation_other": "",
            "max_travelling_frequency": "yearly",
            "max_travelling_frequency_other": "",
            "addition_skills": "",
            "user_notes": "",
            "code_of_conduct_agreement": "on",
        }
        self.data.update(self.add_terms_to_payload())

    def setUpMembership(self):
        self.membership = Membership.objects.create(
            name="Alpha Organization",
            variant="bronze",
            agreement_start=date.today() - timedelta(weeks=26),
            agreement_end=date.today() + timedelta(weeks=26),
            contribution_type="financial",
            registration_code="valid123",
            public_instructor_training_seats=1,
            inhouse_instructor_training_seats=1,
        )

    def setUpUsedSeats(self):
        # set up some prior seat usage
        super().setUp()
        self._setUpTags()
        ttt_event = Event.objects.create(slug="ttt-event", host=self.org_alpha)
        ttt_event.tags.add(Tag.objects.get(name="TTT"))
        learner = Role.objects.get(name="learner")
        self.task_public = Task.objects.create(
            event=ttt_event,
            person=self.spiderman,
            role=learner,
            seat_membership=self.membership,
            seat_public=True,
        )
        self.task_inhouse = Task.objects.create(
            event=ttt_event,
            person=self.blackwidow,
            role=learner,
            seat_membership=self.membership,
            seat_public=False,
        )

    def add_terms_to_payload(self) -> dict[str, int]:
        data = {}
        terms = (
            Term.objects.prefetch_active_options()
            .filter(required_type=Term.PROFILE_REQUIRE_TYPE)
            .order_by("slug")
        )
        for term in terms:
            option = next(
                option
                for option in term.options
                if option.option_type == TermOptionChoices.AGREE
            )
            data[term.slug] = option.pk
        return data

    @tag("captcha")
    @override_settings(FLAGS={"ENFORCE_MEMBER_CODES": [("boolean", False)]})
    def test_request_added(self):
        # Arrange
        email = self.data.get("email")
        self.passCaptcha(self.data)
        # before tests, check if the template invalid string exists
        self.assertTrue(settings.TEMPLATES[0]["OPTIONS"]["string_if_invalid"])

        # Act
        rv = self.client.post(reverse("training_request"), self.data, follow=True)

        # Assert
        self.assertEqual(rv.status_code, 200)
        self.assertNotContains(rv, "fix errors in the form below")
        self.assertEqual(TrainingRequest.objects.all().count(), 1)

        # Test that the sender was emailed
        self.assertEqual(len(mail.outbox), 1)
        msg = mail.outbox[0]
        self.assertEqual(msg.to, [email])
        self.assertEqual(msg.subject, TrainingRequestCreate.autoresponder_subject)
        self.assertIn("A copy of your request", msg.body)
        self.assertNotIn(self.MEMBER_CODE_OVERRIDE_LABEL, msg.body)
        self.assertNotIn(self.MEMBER_CODE_OVERRIDE_EMAIL_WARNING, msg.body)
        self.assertNotIn(
            settings.TEMPLATES[0]["OPTIONS"]["string_if_invalid"], msg.body
        )

    @tag("captcha")
    def test_invalid_request_not_added(self):
        # Arrange
        self.data.pop("personal")  # remove a required field
        self.passCaptcha(self.data)

        # Act
        rv = self.client.post(reverse("training_request"), self.data, follow=True)

        # Assert
        self.assertEqual(rv.status_code, 200)
        self.assertContains(rv, "fix errors in the form below")
        self.assertEqual(TrainingRequest.objects.all().count(), 0)

        # Test that the sender was not emailed
        self.assertEqual(len(mail.outbox), 0)

        self.assertEqual(TrainingRequest.objects.all().count(), 0)

<<<<<<< HEAD
        # 2: shouldn't pass when review_process requires *NO* group_name
        self.data["review_process"] = "open"  # Unsupported since 2024-03-19 (#2617)
        self.data["group_name"] = "some_code"
=======
    def test_review_process_validation__preapproved_code_empty(self):
        """Shouldn't pass when review_process requires member_code."""
        # Arrange
        data = {
            # "review_process": "preapproved",
            "member_code": "",
        }

        # Act
        rv = self.client.post(reverse("training_request"), data, follow=True)

        # Assert
        self.assertEqual(rv.status_code, 200)
        self.assertContains(
            rv,
            "Registration code is required for pre-approved training review process.",
        )
        # test that override field is not visible
        self.assertEqual(
            rv.context["form"].fields["member_code_override"].widget.__class__,
            HiddenInput,
        )

    @skip("Since 2024-03-19 (#2617) we don't allow open training requests.")
    @override_settings(FLAGS={"ENFORCE_MEMBER_CODES": [("boolean", False)]})
    def test_review_process_validation__open_code_nonempty(self):
        """Shouldn't pass when review_process requires *NO* member_code."""
        # Arrange
        data = {
            "review_process": "open",
            "member_code": "some_code",
        }

        # Act
        rv = self.client.post(reverse("training_request"), data, follow=True)

        # Assert
        self.assertEqual(rv.status_code, 200)
        self.assertContains(
            rv, "Registration code must be empty for open training review process."
        )
        # test that override field is not visible
        self.assertEqual(
            rv.context["form"].fields["member_code_override"].widget.__class__,
            HiddenInput,
        )

    @override_settings(FLAGS={"ENFORCE_MEMBER_CODES": [("boolean", False)]})
    def test_member_code_validation__not_enforced(self):
        """Invalid code should pass if enforcement is not enabled."""
        # Arrange
        data = {
            "review_process": "preapproved",
            "member_code": "invalid",
        }

        # Act
        rv = self.client.post(reverse("training_request"), data=data)

        # Assert
        self.assertEqual(rv.status_code, 200)
        self.assertNotContains(rv, self.INVALID_MEMBER_CODE_ERROR)

    @override_settings(FLAGS={"ENFORCE_MEMBER_CODES": [("boolean", True)]})
    def test_member_code_validation__code_valid(self):
        """Valid member code should pass."""
        # Arrange
        self.setUpMembership()
        data = {
            "review_process": "preapproved",
            "member_code": "valid123",
        }

        # Act
        rv = self.client.post(reverse("training_request"), data=data)

        # Assert
        self.assertEqual(rv.status_code, 200)
        self.assertNotContains(rv, self.INVALID_MEMBER_CODE_ERROR)
        # test that override field is not visible
        self.assertEqual(
            rv.context["form"].fields["member_code_override"].widget.__class__,
            HiddenInput,
        )

    @override_settings(FLAGS={"ENFORCE_MEMBER_CODES": [("boolean", True)]})
    def test_member_code_validation__code_invalid(self):
        """Invalid member code should not pass."""
        # Arrange
        data = {
            "review_process": "preapproved",
            "member_code": "invalid",
        }

        # Act
        rv = self.client.post(reverse("training_request"), data=data)

        # Assert
        self.assertEqual(rv.status_code, 200)
        self.assertContains(rv, self.INVALID_MEMBER_CODE_ERROR)
        # test that override field is visible
        self.assertEqual(
            rv.context["form"].fields["member_code_override"].widget.__class__,
            CheckboxInput,
        )

    @override_settings(FLAGS={"ENFORCE_MEMBER_CODES": [("boolean", True)]})
    def test_member_code_validation__code_inactive_early(self):
        """Code used >90 days before membership start date should not pass."""
        # Arrange
        self.setUpMembership()
        self.membership.agreement_start = date.today() + timedelta(days=91)
        self.membership.save()
        data = {
            "review_process": "preapproved",
            "member_code": "valid123",
        }

        # Act
        rv = self.client.post(reverse("training_request"), data=data)

        # Assert
        self.assertEqual(rv.status_code, 200)
        self.assertContains(rv, self.INVALID_MEMBER_CODE_ERROR)
        # test that override field is visible
        self.assertEqual(
            rv.context["form"].fields["member_code_override"].widget.__class__,
            CheckboxInput,
        )

    @override_settings(FLAGS={"ENFORCE_MEMBER_CODES": [("boolean", True)]})
    def test_member_code_validation__code_inactive_late(self):
        """Code used >90 days after membership end date should not pass."""
        # Arrange
        self.setUpMembership()
        self.membership.agreement_end = date.today() - timedelta(days=91)
        self.membership.save()
        data = {
            "review_process": "preapproved",
            "member_code": "valid123",
        }

        # Act
        rv = self.client.post(reverse("training_request"), data=data)

        # Assert
        self.assertEqual(rv.status_code, 200)
        self.assertContains(rv, self.INVALID_MEMBER_CODE_ERROR)
        # test that override field is visible
        self.assertEqual(
            rv.context["form"].fields["member_code_override"].widget.__class__,
            CheckboxInput,
        )

    @override_settings(FLAGS={"ENFORCE_MEMBER_CODES": [("boolean", True)]})
    def test_member_code_validation__code_no_seats_remaining(self):
        """Code with no seats remaining should not pass."""
        # Arrange
        self.setUpMembership()
        self.setUpUsedSeats()
        data = {
            "review_process": "preapproved",
            "member_code": "valid123",
        }

        # Act
        rv = self.client.post(reverse("training_request"), data=data)

        # Assert
        self.assertEqual(rv.status_code, 200)
        self.assertContains(rv, self.INVALID_MEMBER_CODE_ERROR)
        # test that override field is visible
        self.assertEqual(
            rv.context["form"].fields["member_code_override"].widget.__class__,
            CheckboxInput,
        )

    @override_settings(FLAGS={"ENFORCE_MEMBER_CODES": [("boolean", True)]})
    def test_member_code_validation__code_only_public_seats_remaining(self):
        """Code with only public seats remaining should pass."""
        # Arrange
        self.setUpMembership()
        self.setUpUsedSeats()
        self.task_public.delete()
        data = {
            "review_process": "preapproved",
            "member_code": "valid123",
        }

        # Act
        rv = self.client.post(reverse("training_request"), data=data)

        # Assert
        self.assertEqual(rv.status_code, 200)
        self.assertNotContains(rv, self.INVALID_MEMBER_CODE_ERROR)

    @override_settings(FLAGS={"ENFORCE_MEMBER_CODES": [("boolean", True)]})
    def test_member_code_validation__code_only_inhouse_seats_remaining(self):
        """Code with only inhouse seats remaining should pass."""
        # Arrange
        self.setUpMembership()
        self.setUpUsedSeats()
        self.task_inhouse.delete()
        data = {
            "review_process": "preapproved",
            "member_code": "valid123",
        }

        # Act
        rv = self.client.post(reverse("training_request"), data=data)

        # Assert
        self.assertEqual(rv.status_code, 200)
        self.assertNotContains(rv, self.INVALID_MEMBER_CODE_ERROR)

    @override_settings(FLAGS={"ENFORCE_MEMBER_CODES": [("boolean", True)]})
    def test_member_code_validation__code_invalid_override(self):
        """Invalid member code should be accepted when the override is ticked."""
        # Arrange
        data = {
            "review_process": "preapproved",
            "member_code": "invalid",
            "member_code_override": True,
        }

        # Act
        rv = self.client.post(reverse("training_request"), data=data)

        # Assert
        self.assertEqual(rv.status_code, 200)
        self.assertNotContains(rv, self.INVALID_MEMBER_CODE_ERROR)
        # test that override field is visible
        self.assertEqual(
            rv.context["form"].fields["member_code_override"].widget.__class__,
            CheckboxInput,
        )

    @override_settings(FLAGS={"ENFORCE_MEMBER_CODES": [("boolean", True)]})
    def test_member_code_validation__code_valid_override(self):
        """Override should be quietly hidden if a valid code is used."""
        # Arrange
        self.setUpMembership()
        data = {
            "review_process": "preapproved",
            "member_code": "valid123",
            "member_code_override": True,
        }

        # Act
        rv = self.client.post(reverse("training_request"), data=data)

        # Assert
        self.assertEqual(rv.status_code, 200)
        self.assertNotContains(rv, self.INVALID_MEMBER_CODE_ERROR)
        # test that override field is not visible
        self.assertEqual(
            rv.context["form"].fields["member_code_override"].widget.__class__,
            HiddenInput,
        )

    @tag("captcha")
    @override_settings(FLAGS={"ENFORCE_MEMBER_CODES": [("boolean", True)]})
    def test_member_code_validation__code_valid_override_full_request(self):
        """Override should be quietly changed to False if a valid code is used
        in a successful submission."""
        # Arrange
        self.setUpMembership()
        self.data["member_code"] = "valid123"
        self.data["member_code_override"] = True
>>>>>>> 4ebb110c
        self.passCaptcha(self.data)
        # before tests, check if the template invalid string exists
        self.assertTrue(settings.TEMPLATES[0]["OPTIONS"]["string_if_invalid"])

        # Act
        rv = self.client.post(reverse("training_request"), data=self.data, follow=True)

        # Assert
        self.assertEqual(rv.status_code, 200)
        self.assertEqual(rv.resolver_match.view_name, "training_request_confirm")
        self.assertFalse(
            TrainingRequest.objects.get(member_code="valid123").member_code_override
        )

        # Test that the sender was emailed with correct content
        self.assertEqual(len(mail.outbox), 1)
        msg = mail.outbox[0]
        self.assertNotIn(self.MEMBER_CODE_OVERRIDE_LABEL, msg.body)
        self.assertNotIn(self.MEMBER_CODE_OVERRIDE_EMAIL_WARNING, msg.body)
        self.assertNotIn(
            settings.TEMPLATES[0]["OPTIONS"]["string_if_invalid"], msg.body
        )

    @tag("captcha")
    def test_member_code_validation__code_invalid_override_full_request(self):
        """Sent email should include the member_code_override field if used."""
        # Arrange
        self.setUpMembership()
        self.data["member_code"] = "invalid"
        self.data["member_code_override"] = True
        self.passCaptcha(self.data)
        # before tests, check if the template invalid string exists
        self.assertTrue(settings.TEMPLATES[0]["OPTIONS"]["string_if_invalid"])

        # Act
        rv = self.client.post(reverse("training_request"), data=self.data, follow=True)

        # Assert
        self.assertEqual(rv.status_code, 200)
        self.assertEqual(rv.resolver_match.view_name, "training_request_confirm")
        self.assertTrue(
            TrainingRequest.objects.get(member_code="invalid").member_code_override
        )

        # Test that the sender was emailed with correct content
        self.assertEqual(len(mail.outbox), 1)
        msg = mail.outbox[0]
        self.assertIn(self.MEMBER_CODE_OVERRIDE_LABEL, msg.body)
        self.assertIn(self.MEMBER_CODE_OVERRIDE_EMAIL_WARNING, msg.body)
        self.assertNotIn(
            settings.TEMPLATES[0]["OPTIONS"]["string_if_invalid"], msg.body
        )

    def test_eventbrite_url_validation__none(self):
        """Should not error if no URL is entered."""
        # Arrange
        self.setUpMembership()
        data = {"eventbrite_url": ""}

        # Act
        rv = self.client.post(reverse("training_request"), data=data)

        # Assert
        self.assertEqual(rv.status_code, 200)
        self.assertNotContains(rv, self.INVALID_EVENTBRITE_URL_ERROR)

    def test_eventbrite_url_validation__invalid(self):
        """Should error if a non-Eventbrite URL is entered."""
        # Arrange
        self.setUpMembership()
        data = {"eventbrite_url": "https://google.com"}

        # Act
        rv = self.client.post(reverse("training_request"), data=data)

        # Assert
        self.assertEqual(rv.status_code, 200)
        self.assertContains(rv, self.INVALID_EVENTBRITE_URL_ERROR)

    def test_eventbrite_url_validation__valid(self):
        """Should not error if an Eventbrite URL is entered."""
        # Arrange
        self.setUpMembership()
        data = {"eventbrite_url": "https://www.eventbrite.com/e/711576483417"}

        # Act
        rv = self.client.post(reverse("training_request"), data=data)

        # Assert
        self.assertEqual(rv.status_code, 200)
        self.assertNotContains(rv, self.INVALID_EVENTBRITE_URL_ERROR)

    def test_coc_agreement_required(self):
        """Should error if CoC checkbox is not ticked."""
        # Arrange
        self.setUpMembership()
        data = {"code_of_conduct_agreement": "false"}

        # Act
        rv = self.client.post(reverse("training_request"), data=data)
        errors = dict(rv.context["form"].errors)

        # Assert
        self.assertEqual(rv.status_code, 200)
<<<<<<< HEAD
        content = rv.content.decode("utf-8")
        self.assertNotIn("fix errors in the form below", content)
        self.assertEqual(TrainingRequest.objects.all().count(), 1)
=======
        self.assertIn("code_of_conduct_agreement", errors)
        self.assertListEqual(
            errors["code_of_conduct_agreement"], ["This field is required."]
        )
>>>>>>> 4ebb110c
<|MERGE_RESOLUTION|>--- conflicted
+++ resolved
@@ -159,11 +159,6 @@
 
         self.assertEqual(TrainingRequest.objects.all().count(), 0)
 
-<<<<<<< HEAD
-        # 2: shouldn't pass when review_process requires *NO* group_name
-        self.data["review_process"] = "open"  # Unsupported since 2024-03-19 (#2617)
-        self.data["group_name"] = "some_code"
-=======
     def test_review_process_validation__preapproved_code_empty(self):
         """Shouldn't pass when review_process requires member_code."""
         # Arrange
@@ -433,7 +428,6 @@
         self.setUpMembership()
         self.data["member_code"] = "valid123"
         self.data["member_code_override"] = True
->>>>>>> 4ebb110c
         self.passCaptcha(self.data)
         # before tests, check if the template invalid string exists
         self.assertTrue(settings.TEMPLATES[0]["OPTIONS"]["string_if_invalid"])
@@ -538,13 +532,7 @@
 
         # Assert
         self.assertEqual(rv.status_code, 200)
-<<<<<<< HEAD
-        content = rv.content.decode("utf-8")
-        self.assertNotIn("fix errors in the form below", content)
-        self.assertEqual(TrainingRequest.objects.all().count(), 1)
-=======
         self.assertIn("code_of_conduct_agreement", errors)
         self.assertListEqual(
             errors["code_of_conduct_agreement"], ["This field is required."]
-        )
->>>>>>> 4ebb110c
+        )