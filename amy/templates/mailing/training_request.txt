
Dear {{object.personal}} {{object.family}},

<<<<<<< HEAD
Thank you for creating your profile for The Carpentries Instructor Training program. We're excited to have you as part of our community!  Please be sure you have registered for an event via Eventbrite (https://carpentries.github.io/instructor-training/training_calendar). You will receive more information approximately one week before your scheduled training.
=======
Thank you for creating your profile for The Carpentries Instructor Training program. We're excited to have you as part of our community!  Please be sure you have registered for an event via Eventbrite (https://carpentries.github.io/instructor-training/training_calendar). You will receive more information approximately one week before your scheduled training. 
>>>>>>> 4ebb110c

In the meantime, please get involved!
Join our discussion email list: https://carpentries.topicbox.com/groups/discuss
Follow us on Twitter @thecarpentries, @datacarpentry, @swcarpentry, and @libcarpentry
Learn about our community at: https://carpentries.org/community/
Read our blog: https://carpentries.org/blog/
Sign-up for our newsletter: https://carpentries.org/newsletter/

If you have questions about your application, please contact instructor.training@carpentries.org. Thanks again for applying!

Best,

The Carpentries Instructor Training Team


--------------------------------------------

A copy of your request is included below for your reference.

{% if object.member_code_override %}
**Warning:** Your registration code "{{object.member_code}}" seems to be invalid. This may be due to a typo, an expired code, a code that has not yet been activated, or a code with no training seats remaining. A member of our team will check the code and follow up with you if there are any problems that require your attention.
{% endif %}

Submission date: {{ object.created_at }}
Application Type: {{ object.get_review_process_display|default:"---" }}
Registration Code: {{ object.member_code|default:"&mdash;" }}
{% if object.member_code_override %}
Continue with registration code marked as invalid: {{object.member_code_override|yesno}}
{% endif %}
Eventbrite URL: {{ object.eventbrite_url }}
Person: {{object.personal}} {{object.middle}} {{object.family}} &lt;{{object.email}}&gt;
Github: {{ object.github|default:"---" }}
Occupation: {{ object.get_occupation_display }} {{ object.occupation_other }}
Affiliation: {{ object.affiliation }}
Location: {{ object.location}}
Country: {{ object.country.name }}
Underresourced institution: {{ object.underresourced|yesno }}
Areas of expertise: {% for domain in object.domains.all %}{{ domain }}{% if not forloop.last %}, {%endif%}{%endfor%}
Other areas of expertise: {{ object.domains_other|default:"---" }}
I self-identify as a member of a group that is under-represented in research and/or computing: {{ object.get_underrepresented_display }}
If you are comfortable doing so, please share more details. Your response is optional, and these details will not impact your application's ranking: {{ object.underrepresented_details|default:"---" }}
I have been an active contributor to other volunteer or non-profit groups with significant teaching or training components: {{ object.nonprofit_teaching_experience|default:"---" }}
Previous involvement with The Carpentries: {% for involvement in object.previous_involvement.all %}{{ involvement }}{% if not forloop.last %}, {%endif%}{%endfor%}
Previous formal training as a teacher or instructor: {{ object.get_previous_training_display|default:"---" }}
Other previous formal training as a teacher or instructor: {{ object.previous_training_other|default:"---" }}
Description of your previous training in teaching:
    {% if object.previous_training_explanation %}
    {{ object.previous_training_explanation }}
    {% else %}
    ---
    {% endif %}
Previous experience in teaching: {{ object.get_previous_experience_display|default:"---" }}
Other previous experience in teaching: {{ object.previous_experience_other|default:"---" }}
Description of your previous experience in teaching:
    {% if object.previous_experience_explanation %}
    {{ object.previous_experience_explanation }}
    {% else %}
    ---
    {% endif %}
How frequently do you work with the tools that The Carpentries teach, such as R, Python, MATLAB, Perl, SQL, Git, OpenRefine, and the Unix Shell: {{ object.get_programming_language_usage_frequency_display }}
Do you intend to complete The Carpentries checkout process to be certified as a Carpentries Instructor: {{ object.get_checkout_intent_display }}
Do you intend to teach Carpentries workshops within the next 12 months: {{ object.get_teaching_intent_display }}
How often would you expect to teach Carpentry Workshops after this training: {{ object.get_teaching_frequency_expectation_display|default:"---" }}
    other: {{ object.teaching_frequency_expectation_other|default:"---" }}
How frequently would you be able to travel to teach such classes? {{ object.get_max_travelling_frequency_display }}
    other: {{ object.max_travelling_frequency_other|default:"---" }}
Why do you want to attend this training course:
    {% if object.reason %}
    {{ object.reason }}
    {% else %}
    ---
    {% endif %}
Additional notes:
    {% if object.user_notes %}
    {{ object.user_notes }}
    {% else %}
    ---
    {% endif %}

Data privacy agreement: {{ object.data_privacy_agreement|yesno }}
Code of Conduct agreement: {{ object.code_of_conduct_agreement|yesno }}<|MERGE_RESOLUTION|>--- conflicted
+++ resolved
@@ -1,11 +1,7 @@
 
 Dear {{object.personal}} {{object.family}},
 
-<<<<<<< HEAD
 Thank you for creating your profile for The Carpentries Instructor Training program. We're excited to have you as part of our community!  Please be sure you have registered for an event via Eventbrite (https://carpentries.github.io/instructor-training/training_calendar). You will receive more information approximately one week before your scheduled training.
-=======
-Thank you for creating your profile for The Carpentries Instructor Training program. We're excited to have you as part of our community!  Please be sure you have registered for an event via Eventbrite (https://carpentries.github.io/instructor-training/training_calendar). You will receive more information approximately one week before your scheduled training. 
->>>>>>> 4ebb110c
 
 In the meantime, please get involved!
 Join our discussion email list: https://carpentries.topicbox.com/groups/discuss
