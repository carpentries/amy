--- conflicted
+++ resolved
@@ -3,11 +3,7 @@
 </p>
 
 <p>
-<<<<<<< HEAD
     Thank you for creating your profile for The Carpentries Instructor Training program. We're excited to have you as part of our community!  Please be sure you have <a href="https://carpentries.github.io/instructor-training/training_calendar">registered for an event via Eventbrite</a>. You will receive more information approximately one week before your scheduled training.
-=======
-    Thank you for creating your profile for The Carpentries Instructor Training program. We're excited to have you as part of our community!  Please be sure you have <a href="https://carpentries.github.io/instructor-training/training_calendar">registered for an event via Eventbrite</a>. You will receive more information approximately one week before your scheduled training. 
->>>>>>> 4ebb110c
 </p>
 
 <p>In the meantime, please get involved!</p>
