--- conflicted
+++ resolved
@@ -7,18 +7,6 @@
 # Saved SQL for regenerating the database.
 APP_SQL = db.sql
 
-<<<<<<< HEAD
-# Where event notes live.
-SRC_EVENTS = ${SRC_DIR}/bootcamp-notes/archive
-
-# Where site notes live.
-SRC_SITES = ${SRC_DIR}/bootcamp-notes/negotiating
-
-# Path to main website source directory.
-SITE_PATH = ${HOME}/s/site
-
-=======
->>>>>>> 82320e37
 # Run a SQL query.
 QUERY = sqlite3 ${APP_DB}
 QUERY_CSV = sqlite3 -csv ${APP_DB}
