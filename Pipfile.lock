--- conflicted
+++ resolved
@@ -1,11 +1,7 @@
 {
     "_meta": {
         "hash": {
-<<<<<<< HEAD
-            "sha256": "9517b8601f6ea0a1a29fa5b6b1b0483f7dec481ddc5efae18755528be8182cae"
-=======
             "sha256": "693f5cc4464381fc707381458120ff2d84e09b9d05776cc645b8ced0192e80ed"
->>>>>>> 4ebb110c
         },
         "pipfile-spec": 6,
         "requires": {
@@ -73,77 +69,11 @@
         },
         "certifi": {
             "hashes": [
-<<<<<<< HEAD
-                "sha256:0569859f95fc761b18b45ef421b1290a0f65f147e92a1e5eb3e635f9a5e4e66f",
-                "sha256:dc383c07b76109f368f6106eee2b593b04a011ea4d55f652c6ca24a754d1cdd1"
-=======
                 "sha256:5a1e7645bc0ec61a09e26c36f6106dd4cf40c6db3a1fb6352b0244e7fb057c7b",
                 "sha256:c198e21b1289c2ab85ee4e67bb4b4ef3ead0892059901a8d5b622f24a1101e90"
->>>>>>> 4ebb110c
             ],
             "index": "pypi",
             "markers": "python_version >= '3.6'",
-<<<<<<< HEAD
-            "version": "==2024.2.2"
-        },
-        "cffi": {
-            "hashes": [
-                "sha256:0c9ef6ff37e974b73c25eecc13952c55bceed9112be2d9d938ded8e856138bcc",
-                "sha256:131fd094d1065b19540c3d72594260f118b231090295d8c34e19a7bbcf2e860a",
-                "sha256:1b8ebc27c014c59692bb2664c7d13ce7a6e9a629be20e54e7271fa696ff2b417",
-                "sha256:2c56b361916f390cd758a57f2e16233eb4f64bcbeee88a4881ea90fca14dc6ab",
-                "sha256:2d92b25dbf6cae33f65005baf472d2c245c050b1ce709cc4588cdcdd5495b520",
-                "sha256:31d13b0f99e0836b7ff893d37af07366ebc90b678b6664c955b54561fc36ef36",
-                "sha256:32c68ef735dbe5857c810328cb2481e24722a59a2003018885514d4c09af9743",
-                "sha256:3686dffb02459559c74dd3d81748269ffb0eb027c39a6fc99502de37d501faa8",
-                "sha256:582215a0e9adbe0e379761260553ba11c58943e4bbe9c36430c4ca6ac74b15ed",
-                "sha256:5b50bf3f55561dac5438f8e70bfcdfd74543fd60df5fa5f62d94e5867deca684",
-                "sha256:5bf44d66cdf9e893637896c7faa22298baebcd18d1ddb6d2626a6e39793a1d56",
-                "sha256:6602bc8dc6f3a9e02b6c22c4fc1e47aa50f8f8e6d3f78a5e16ac33ef5fefa324",
-                "sha256:673739cb539f8cdaa07d92d02efa93c9ccf87e345b9a0b556e3ecc666718468d",
-                "sha256:68678abf380b42ce21a5f2abde8efee05c114c2fdb2e9eef2efdb0257fba1235",
-                "sha256:68e7c44931cc171c54ccb702482e9fc723192e88d25a0e133edd7aff8fcd1f6e",
-                "sha256:6b3d6606d369fc1da4fd8c357d026317fbb9c9b75d36dc16e90e84c26854b088",
-                "sha256:748dcd1e3d3d7cd5443ef03ce8685043294ad6bd7c02a38d1bd367cfd968e000",
-                "sha256:7651c50c8c5ef7bdb41108b7b8c5a83013bfaa8a935590c5d74627c047a583c7",
-                "sha256:7b78010e7b97fef4bee1e896df8a4bbb6712b7f05b7ef630f9d1da00f6444d2e",
-                "sha256:7e61e3e4fa664a8588aa25c883eab612a188c725755afff6289454d6362b9673",
-                "sha256:80876338e19c951fdfed6198e70bc88f1c9758b94578d5a7c4c91a87af3cf31c",
-                "sha256:8895613bcc094d4a1b2dbe179d88d7fb4a15cee43c052e8885783fac397d91fe",
-                "sha256:88e2b3c14bdb32e440be531ade29d3c50a1a59cd4e51b1dd8b0865c54ea5d2e2",
-                "sha256:8f8e709127c6c77446a8c0a8c8bf3c8ee706a06cd44b1e827c3e6a2ee6b8c098",
-                "sha256:9cb4a35b3642fc5c005a6755a5d17c6c8b6bcb6981baf81cea8bfbc8903e8ba8",
-                "sha256:9f90389693731ff1f659e55c7d1640e2ec43ff725cc61b04b2f9c6d8d017df6a",
-                "sha256:a09582f178759ee8128d9270cd1344154fd473bb77d94ce0aeb2a93ebf0feaf0",
-                "sha256:a6a14b17d7e17fa0d207ac08642c8820f84f25ce17a442fd15e27ea18d67c59b",
-                "sha256:a72e8961a86d19bdb45851d8f1f08b041ea37d2bd8d4fd19903bc3083d80c896",
-                "sha256:abd808f9c129ba2beda4cfc53bde801e5bcf9d6e0f22f095e45327c038bfe68e",
-                "sha256:ac0f5edd2360eea2f1daa9e26a41db02dd4b0451b48f7c318e217ee092a213e9",
-                "sha256:b29ebffcf550f9da55bec9e02ad430c992a87e5f512cd63388abb76f1036d8d2",
-                "sha256:b2ca4e77f9f47c55c194982e10f058db063937845bb2b7a86c84a6cfe0aefa8b",
-                "sha256:b7be2d771cdba2942e13215c4e340bfd76398e9227ad10402a8767ab1865d2e6",
-                "sha256:b84834d0cf97e7d27dd5b7f3aca7b6e9263c56308ab9dc8aae9784abb774d404",
-                "sha256:b86851a328eedc692acf81fb05444bdf1891747c25af7529e39ddafaf68a4f3f",
-                "sha256:bcb3ef43e58665bbda2fb198698fcae6776483e0c4a631aa5647806c25e02cc0",
-                "sha256:c0f31130ebc2d37cdd8e44605fb5fa7ad59049298b3f745c74fa74c62fbfcfc4",
-                "sha256:c6a164aa47843fb1b01e941d385aab7215563bb8816d80ff3a363a9f8448a8dc",
-                "sha256:d8a9d3ebe49f084ad71f9269834ceccbf398253c9fac910c4fd7053ff1386936",
-                "sha256:db8e577c19c0fda0beb7e0d4e09e0ba74b1e4c092e0e40bfa12fe05b6f6d75ba",
-                "sha256:dc9b18bf40cc75f66f40a7379f6a9513244fe33c0e8aa72e2d56b0196a7ef872",
-                "sha256:e09f3ff613345df5e8c3667da1d918f9149bd623cd9070c983c013792a9a62eb",
-                "sha256:e4108df7fe9b707191e55f33efbcb2d81928e10cea45527879a4749cbe472614",
-                "sha256:e6024675e67af929088fda399b2094574609396b1decb609c55fa58b028a32a1",
-                "sha256:e70f54f1796669ef691ca07d046cd81a29cb4deb1e5f942003f401c0c4a2695d",
-                "sha256:e715596e683d2ce000574bae5d07bd522c781a822866c20495e52520564f0969",
-                "sha256:e760191dd42581e023a68b758769e2da259b5d52e3103c6060ddc02c9edb8d7b",
-                "sha256:ed86a35631f7bfbb28e108dd96773b9d5a6ce4811cf6ea468bb6a359b256b1e4",
-                "sha256:ee07e47c12890ef248766a6e55bd38ebfb2bb8edd4142d56db91b21ea68b7627",
-                "sha256:fa3a0128b152627161ce47201262d3140edb5a5c3da88d73a1b790a959126956",
-                "sha256:fcc8eb6d5902bb1cf6dc4f187ee3ea80a1eba0a89aba40a5cb20a5087d961357"
-            ],
-            "markers": "platform_python_implementation != 'PyPy'",
-            "version": "==1.16.0"
-=======
             "version": "==2024.7.4"
         },
         "cffi": {
@@ -218,7 +148,6 @@
             ],
             "markers": "platform_python_implementation != 'PyPy'",
             "version": "==1.17.0"
->>>>>>> 4ebb110c
         },
         "charset-normalizer": {
             "hashes": [
@@ -332,43 +261,6 @@
         },
         "cryptography": {
             "hashes": [
-<<<<<<< HEAD
-                "sha256:0270572b8bd2c833c3981724b8ee9747b3ec96f699a9665470018594301439ee",
-                "sha256:111a0d8553afcf8eb02a4fea6ca4f59d48ddb34497aa8706a6cf536f1a5ec576",
-                "sha256:16a48c23a62a2f4a285699dba2e4ff2d1cff3115b9df052cdd976a18856d8e3d",
-                "sha256:1b95b98b0d2af784078fa69f637135e3c317091b615cd0905f8b8a087e86fa30",
-                "sha256:1f71c10d1e88467126f0efd484bd44bca5e14c664ec2ede64c32f20875c0d413",
-                "sha256:2424ff4c4ac7f6b8177b53c17ed5d8fa74ae5955656867f5a8affaca36a27abb",
-                "sha256:2bce03af1ce5a5567ab89bd90d11e7bbdff56b8af3acbbec1faded8f44cb06da",
-                "sha256:329906dcc7b20ff3cad13c069a78124ed8247adcac44b10bea1130e36caae0b4",
-                "sha256:37dd623507659e08be98eec89323469e8c7b4c1407c85112634ae3dbdb926fdd",
-                "sha256:3eaafe47ec0d0ffcc9349e1708be2aaea4c6dd4978d76bf6eb0cb2c13636c6fc",
-                "sha256:5e6275c09d2badf57aea3afa80d975444f4be8d3bc58f7f80d2a484c6f9485c8",
-                "sha256:6fe07eec95dfd477eb9530aef5bead34fec819b3aaf6c5bd6d20565da607bfe1",
-                "sha256:7367d7b2eca6513681127ebad53b2582911d1736dc2ffc19f2c3ae49997496bc",
-                "sha256:7cde5f38e614f55e28d831754e8a3bacf9ace5d1566235e39d91b35502d6936e",
-                "sha256:9481ffe3cf013b71b2428b905c4f7a9a4f76ec03065b05ff499bb5682a8d9ad8",
-                "sha256:98d8dc6d012b82287f2c3d26ce1d2dd130ec200c8679b6213b3c73c08b2b7940",
-                "sha256:a011a644f6d7d03736214d38832e030d8268bcff4a41f728e6030325fea3e400",
-                "sha256:a2913c5375154b6ef2e91c10b5720ea6e21007412f6437504ffea2109b5a33d7",
-                "sha256:a30596bae9403a342c978fb47d9b0ee277699fa53bbafad14706af51fe543d16",
-                "sha256:b03c2ae5d2f0fc05f9a2c0c997e1bc18c8229f392234e8a0194f202169ccd278",
-                "sha256:b6cd2203306b63e41acdf39aa93b86fb566049aeb6dc489b70e34bcd07adca74",
-                "sha256:b7ffe927ee6531c78f81aa17e684e2ff617daeba7f189f911065b2ea2d526dec",
-                "sha256:b8cac287fafc4ad485b8a9b67d0ee80c66bf3574f655d3b97ef2e1082360faf1",
-                "sha256:ba334e6e4b1d92442b75ddacc615c5476d4ad55cc29b15d590cc6b86efa487e2",
-                "sha256:ba3e4a42397c25b7ff88cdec6e2a16c2be18720f317506ee25210f6d31925f9c",
-                "sha256:c41fb5e6a5fe9ebcd58ca3abfeb51dffb5d83d6775405305bfa8715b76521922",
-                "sha256:cd2030f6650c089aeb304cf093f3244d34745ce0cfcc39f20c6fbfe030102e2a",
-                "sha256:cd65d75953847815962c84a4654a84850b2bb4aed3f26fadcc1c13892e1e29f6",
-                "sha256:e4985a790f921508f36f81831817cbc03b102d643b5fcb81cd33df3fa291a1a1",
-                "sha256:e807b3188f9eb0eaa7bbb579b462c5ace579f1cedb28107ce8b48a9f7ad3679e",
-                "sha256:f12764b8fffc7a123f641d7d049d382b73f96a34117e0b637b80643169cec8ac",
-                "sha256:f8837fe1d6ac4a8052a9a8ddab256bc006242696f03368a4009be7ee3075cdb7"
-            ],
-            "markers": "python_version >= '3.7'",
-            "version": "==42.0.5"
-=======
                 "sha256:014f58110f53237ace6a408b5beb6c427b64e084eb451ef25a28308270086494",
                 "sha256:1bbcce1a551e262dfbafb6e6252f1ae36a248e615ca44ba302df077a846a8806",
                 "sha256:203e92a75716d8cfb491dc47c79e17d0d9207ccffcbcb35f598fbe463ae3444d",
@@ -400,7 +292,6 @@
             "index": "pypi",
             "markers": "python_version >= '3.7'",
             "version": "==43.0.1"
->>>>>>> 4ebb110c
         },
         "defusedxml": {
             "hashes": [
@@ -428,20 +319,12 @@
         },
         "django": {
             "hashes": [
-<<<<<<< HEAD
-                "sha256:7ca38a78654aee72378594d63e51636c04b8e28574f5505dff630895b5472777",
-                "sha256:a52ea7fcf280b16f7b739cec38fa6d3f8953a5456986944c3ca97e79882b4e38"
-            ],
-            "index": "pypi",
-            "version": "==3.2.25"
-=======
                 "sha256:1ddc333a16fc139fd253035a1606bb24261951bbc3a6ca256717fa06cc41a898",
                 "sha256:6f1616c2786c408ce86ab7e10f792b8f15742f7b7b7460243929cb371e7f1dad"
             ],
             "index": "pypi",
             "markers": "python_version >= '3.8'",
             "version": "==4.2.16"
->>>>>>> 4ebb110c
         },
         "django-anymail": {
             "hashes": [
@@ -619,20 +502,12 @@
         },
         "djangorestframework": {
             "hashes": [
-<<<<<<< HEAD
-                "sha256:3ccc0475bce968608cf30d07fb17d8e52d1d7fc8bfe779c905463200750cbca6",
-                "sha256:f88fad74183dfc7144b2756d0d2ac716ea5b4c7c9840995ac3bfd8ec034333c1"
-            ],
-            "index": "pypi",
-            "version": "==3.15.1"
-=======
                 "sha256:2b8871b062ba1aefc2de01f773875441a961fefbf79f5eed1e32b2f096944b20",
                 "sha256:36fe88cd2d6c6bec23dca9804bab2ba5517a8bb9d8f47ebc68981b56840107ad"
             ],
             "index": "pypi",
             "markers": "python_version >= '3.8'",
             "version": "==3.15.2"
->>>>>>> 4ebb110c
         },
         "djangorestframework-csv": {
             "hashes": [
@@ -651,19 +526,11 @@
         },
         "freezegun": {
             "hashes": [
-<<<<<<< HEAD
-                "sha256:10939b0ba0ff5adaecf3b06a5c2f73071d9678e507c5eaedb23c761d56ac774b",
-                "sha256:55e0fc3c84ebf0a96a5aa23ff8b53d70246479e9a68863f1fcac5a3e52f19dd6"
-            ],
-            "markers": "python_version >= '3.7'",
-            "version": "==1.4.0"
-=======
                 "sha256:b29dedfcda6d5e8e083ce71b2b542753ad48cfec44037b3fc79702e2980a89e9",
                 "sha256:bf111d7138a8abe55ab48a71755673dbaa4ab87f4cff5634a4442dfec34c15f1"
             ],
             "markers": "python_version >= '3.7'",
             "version": "==1.5.1"
->>>>>>> 4ebb110c
         },
         "gunicorn": {
             "hashes": [
@@ -675,13 +542,6 @@
         },
         "idna": {
             "hashes": [
-<<<<<<< HEAD
-                "sha256:9ecdbbd083b06798ae1e86adcbfe8ab1479cf864e4ee30fe4e46a003d12491ca",
-                "sha256:c05567e9c24a6b9faaa835c4821bad0590fbb9d5779e7caa6e1cc4978e7eb24f"
-            ],
-            "markers": "python_version >= '3.5'",
-            "version": "==3.6"
-=======
                 "sha256:028ff3aadf0609c1fd278d8ea3089299412a7a8b9bd005dd08b9f8285bcb5cfc",
                 "sha256:82fee1fc78add43492d3a1898bfa6d8a904cc97d8427f683ed8e798d07761aa0"
             ],
@@ -695,7 +555,6 @@
             ],
             "index": "pypi",
             "version": "==3.1.4"
->>>>>>> 4ebb110c
         },
         "markdown": {
             "hashes": [
@@ -713,14 +572,6 @@
             "markers": "python_version >= '3.8'",
             "version": "==3.0.0"
         },
-<<<<<<< HEAD
-        "mdurl": {
-            "hashes": [
-                "sha256:84008a41e51615a49fc9966191ff91509e3c40b939176e643fd50a5c2196b8f8",
-                "sha256:bb413d29f5eea38f31dd4754dd7377d4465116fb207585f97bf925588687c1ba"
-            ],
-            "markers": "python_version >= '3.7'",
-=======
         "markupsafe": {
             "hashes": [
                 "sha256:00e046b6dd71aa03a41079792f8473dc494d564611a8f89bbbd7cb93295ebdcf",
@@ -793,7 +644,6 @@
                 "sha256:bb413d29f5eea38f31dd4754dd7377d4465116fb207585f97bf925588687c1ba"
             ],
             "markers": "python_version >= '3.7'",
->>>>>>> 4ebb110c
             "version": "==0.1.2"
         },
         "oauthlib": {
@@ -814,79 +664,6 @@
         },
         "pillow": {
             "hashes": [
-<<<<<<< HEAD
-                "sha256:0304004f8067386b477d20a518b50f3fa658a28d44e4116970abfcd94fac34a8",
-                "sha256:0689b5a8c5288bc0504d9fcee48f61a6a586b9b98514d7d29b840143d6734f39",
-                "sha256:0eae2073305f451d8ecacb5474997c08569fb4eb4ac231ffa4ad7d342fdc25ac",
-                "sha256:0fb3e7fc88a14eacd303e90481ad983fd5b69c761e9e6ef94c983f91025da869",
-                "sha256:11fa2e5984b949b0dd6d7a94d967743d87c577ff0b83392f17cb3990d0d2fd6e",
-                "sha256:127cee571038f252a552760076407f9cff79761c3d436a12af6000cd182a9d04",
-                "sha256:154e939c5f0053a383de4fd3d3da48d9427a7e985f58af8e94d0b3c9fcfcf4f9",
-                "sha256:15587643b9e5eb26c48e49a7b33659790d28f190fc514a322d55da2fb5c2950e",
-                "sha256:170aeb00224ab3dc54230c797f8404507240dd868cf52066f66a41b33169bdbe",
-                "sha256:1b5e1b74d1bd1b78bc3477528919414874748dd363e6272efd5abf7654e68bef",
-                "sha256:1da3b2703afd040cf65ec97efea81cfba59cdbed9c11d8efc5ab09df9509fc56",
-                "sha256:1e23412b5c41e58cec602f1135c57dfcf15482013ce6e5f093a86db69646a5aa",
-                "sha256:2247178effb34a77c11c0e8ac355c7a741ceca0a732b27bf11e747bbc950722f",
-                "sha256:257d8788df5ca62c980314053197f4d46eefedf4e6175bc9412f14412ec4ea2f",
-                "sha256:3031709084b6e7852d00479fd1d310b07d0ba82765f973b543c8af5061cf990e",
-                "sha256:322209c642aabdd6207517e9739c704dc9f9db943015535783239022002f054a",
-                "sha256:322bdf3c9b556e9ffb18f93462e5f749d3444ce081290352c6070d014c93feb2",
-                "sha256:33870dc4653c5017bf4c8873e5488d8f8d5f8935e2f1fb9a2208c47cdd66efd2",
-                "sha256:35bb52c37f256f662abdfa49d2dfa6ce5d93281d323a9af377a120e89a9eafb5",
-                "sha256:3c31822339516fb3c82d03f30e22b1d038da87ef27b6a78c9549888f8ceda39a",
-                "sha256:3eedd52442c0a5ff4f887fab0c1c0bb164d8635b32c894bc1faf4c618dd89df2",
-                "sha256:3ff074fc97dd4e80543a3e91f69d58889baf2002b6be64347ea8cf5533188213",
-                "sha256:47c0995fc4e7f79b5cfcab1fc437ff2890b770440f7696a3ba065ee0fd496563",
-                "sha256:49d9ba1ed0ef3e061088cd1e7538a0759aab559e2e0a80a36f9fd9d8c0c21591",
-                "sha256:51f1a1bffc50e2e9492e87d8e09a17c5eea8409cda8d3f277eb6edc82813c17c",
-                "sha256:52a50aa3fb3acb9cf7213573ef55d31d6eca37f5709c69e6858fe3bc04a5c2a2",
-                "sha256:54f1852cd531aa981bc0965b7d609f5f6cc8ce8c41b1139f6ed6b3c54ab82bfb",
-                "sha256:609448742444d9290fd687940ac0b57fb35e6fd92bdb65386e08e99af60bf757",
-                "sha256:69ffdd6120a4737710a9eee73e1d2e37db89b620f702754b8f6e62594471dee0",
-                "sha256:6fad5ff2f13d69b7e74ce5b4ecd12cc0ec530fcee76356cac6742785ff71c452",
-                "sha256:7049e301399273a0136ff39b84c3678e314f2158f50f517bc50285fb5ec847ad",
-                "sha256:70c61d4c475835a19b3a5aa42492409878bbca7438554a1f89d20d58a7c75c01",
-                "sha256:716d30ed977be8b37d3ef185fecb9e5a1d62d110dfbdcd1e2a122ab46fddb03f",
-                "sha256:753cd8f2086b2b80180d9b3010dd4ed147efc167c90d3bf593fe2af21265e5a5",
-                "sha256:773efe0603db30c281521a7c0214cad7836c03b8ccff897beae9b47c0b657d61",
-                "sha256:7823bdd049099efa16e4246bdf15e5a13dbb18a51b68fa06d6c1d4d8b99a796e",
-                "sha256:7c8f97e8e7a9009bcacbe3766a36175056c12f9a44e6e6f2d5caad06dcfbf03b",
-                "sha256:823ef7a27cf86df6597fa0671066c1b596f69eba53efa3d1e1cb8b30f3533068",
-                "sha256:8373c6c251f7ef8bda6675dd6d2b3a0fcc31edf1201266b5cf608b62a37407f9",
-                "sha256:83b2021f2ade7d1ed556bc50a399127d7fb245e725aa0113ebd05cfe88aaf588",
-                "sha256:870ea1ada0899fd0b79643990809323b389d4d1d46c192f97342eeb6ee0b8483",
-                "sha256:8d12251f02d69d8310b046e82572ed486685c38f02176bd08baf216746eb947f",
-                "sha256:9c23f307202661071d94b5e384e1e1dc7dfb972a28a2310e4ee16103e66ddb67",
-                "sha256:9d189550615b4948f45252d7f005e53c2040cea1af5b60d6f79491a6e147eef7",
-                "sha256:a086c2af425c5f62a65e12fbf385f7c9fcb8f107d0849dba5839461a129cf311",
-                "sha256:a2b56ba36e05f973d450582fb015594aaa78834fefe8dfb8fcd79b93e64ba4c6",
-                "sha256:aebb6044806f2e16ecc07b2a2637ee1ef67a11840a66752751714a0d924adf72",
-                "sha256:b1b3020d90c2d8e1dae29cf3ce54f8094f7938460fb5ce8bc5c01450b01fbaf6",
-                "sha256:b4b6b1e20608493548b1f32bce8cca185bf0480983890403d3b8753e44077129",
-                "sha256:b6f491cdf80ae540738859d9766783e3b3c8e5bd37f5dfa0b76abdecc5081f13",
-                "sha256:b792a349405fbc0163190fde0dc7b3fef3c9268292586cf5645598b48e63dc67",
-                "sha256:b7c2286c23cd350b80d2fc9d424fc797575fb16f854b831d16fd47ceec078f2c",
-                "sha256:babf5acfede515f176833ed6028754cbcd0d206f7f614ea3447d67c33be12516",
-                "sha256:c365fd1703040de1ec284b176d6af5abe21b427cb3a5ff68e0759e1e313a5e7e",
-                "sha256:c4225f5220f46b2fde568c74fca27ae9771536c2e29d7c04f4fb62c83275ac4e",
-                "sha256:c570f24be1e468e3f0ce7ef56a89a60f0e05b30a3669a459e419c6eac2c35364",
-                "sha256:c6dafac9e0f2b3c78df97e79af707cdc5ef8e88208d686a4847bab8266870023",
-                "sha256:c8de2789052ed501dd829e9cae8d3dcce7acb4777ea4a479c14521c942d395b1",
-                "sha256:cb28c753fd5eb3dd859b4ee95de66cc62af91bcff5db5f2571d32a520baf1f04",
-                "sha256:cb4c38abeef13c61d6916f264d4845fab99d7b711be96c326b84df9e3e0ff62d",
-                "sha256:d1b35bcd6c5543b9cb547dee3150c93008f8dd0f1fef78fc0cd2b141c5baf58a",
-                "sha256:d8e6aeb9201e655354b3ad049cb77d19813ad4ece0df1249d3c793de3774f8c7",
-                "sha256:d8ecd059fdaf60c1963c58ceb8997b32e9dc1b911f5da5307aab614f1ce5c2fb",
-                "sha256:da2b52b37dad6d9ec64e653637a096905b258d2fc2b984c41ae7d08b938a67e4",
-                "sha256:e87f0b2c78157e12d7686b27d63c070fd65d994e8ddae6f328e0dcf4a0cd007e",
-                "sha256:edca80cbfb2b68d7b56930b84a0e45ae1694aeba0541f798e908a49d66b837f1",
-                "sha256:f379abd2f1e3dddb2b61bc67977a6b5a0a3f7485538bcc6f39ec76163891ee48",
-                "sha256:fe4c15f6c9285dc54ce6553a3ce908ed37c8f3825b5a51a15c91442bb955b868"
-            ],
-            "markers": "python_version >= '3.8'",
-            "version": "==10.2.0"
-=======
                 "sha256:048ad577748b9fa4a99a0548c64f2cb8d672d5bf2e643a739ac8faff1164238c",
                 "sha256:048eeade4c33fdf7e08da40ef402e748df113fd0b4584e32c4af74fe78baaeb2",
                 "sha256:0ba26351b137ca4e0db0342d5d00d2e355eb29372c05afd544ebf47c0956ffeb",
@@ -959,7 +736,6 @@
             ],
             "markers": "python_version >= '3.8'",
             "version": "==10.3.0"
->>>>>>> 4ebb110c
         },
         "psycopg2": {
             "hashes": [
@@ -1117,19 +893,11 @@
         },
         "pygments": {
             "hashes": [
-<<<<<<< HEAD
-                "sha256:b27c2826c47d0f3219f29554824c30c5e8945175d888647acd804ddd04af846c",
-                "sha256:da46cec9fd2de5be3a8a784f434e4c4ab670b4ff54d605c4c2717e9d49c4c367"
-            ],
-            "markers": "python_version >= '3.7'",
-            "version": "==2.17.2"
-=======
                 "sha256:786ff802f32e91311bff3889f6e9a86e81505fe99f2735bb6d60ae0c5004f199",
                 "sha256:b8e6aca0523f3ab76fee51799c488e38782ac06eafcf95e7ba832985c8e7b13a"
             ],
             "markers": "python_version >= '3.8'",
             "version": "==2.18.0"
->>>>>>> 4ebb110c
         },
         "pyjwt": {
             "extras": [
@@ -1173,16 +941,6 @@
             ],
             "version": "==3.2.0"
         },
-<<<<<<< HEAD
-        "pytz": {
-            "hashes": [
-                "sha256:2a29735ea9c18baf14b448846bde5a48030ed267578472d8955cd0e7443a9812",
-                "sha256:328171f4e3623139da4983451950b28e95ac706e13f3f2630a879749e7a8b319"
-            ],
-            "version": "==2024.1"
-        },
-=======
->>>>>>> 4ebb110c
         "pyyaml": {
             "hashes": [
                 "sha256:04ac92ad1925b2cff1db0cfebffb6ffc43457495c9b3c39d3fcae417d7125dc5",
@@ -1289,17 +1047,6 @@
             "index": "pypi",
             "version": "==0.13.1"
         },
-<<<<<<< HEAD
-        "setuptools": {
-            "hashes": [
-                "sha256:0ff4183f8f42cd8fa3acea16c45205521a4ef28f73c6391d8a25e92893134f2e",
-                "sha256:c21c49fb1042386df081cb5d86759792ab89efca84cf114889191cd09aacc80c"
-            ],
-            "markers": "python_version >= '3.8'",
-            "version": "==69.2.0"
-        },
-=======
->>>>>>> 4ebb110c
         "six": {
             "hashes": [
                 "sha256:1e61c37477a1626458e36f7b1d82aa5c9b094fa4802892072e49de9c60c4c926",
@@ -1334,19 +1081,11 @@
         },
         "typing-extensions": {
             "hashes": [
-<<<<<<< HEAD
-                "sha256:69b1a937c3a517342112fb4c6df7e72fc39a38e7891a5730ed4985b5214b5475",
-                "sha256:b0abd7c89e8fb96f98db18d86106ff1d90ab692004eb746cf6eda2682f91b3cb"
-            ],
-            "index": "pypi",
-            "version": "==4.10.0"
-=======
                 "sha256:be199d06d8f09ca2c9425e3aa04a9afba33e892fe079dea959e72df7f8442343",
                 "sha256:f933a7b288a919ca97adbff656e52ff81f7ff25d98a2aabb9355ca4090f772fe"
             ],
             "index": "pypi",
             "version": "==4.12.0rc1"
->>>>>>> 4ebb110c
         },
         "unicodecsv": {
             "hashes": [
@@ -1356,20 +1095,12 @@
         },
         "urllib3": {
             "hashes": [
-<<<<<<< HEAD
-                "sha256:450b20ec296a467077128bff42b73080516e71b56ff59a60a02bef2232c4fa9d",
-                "sha256:d0570876c61ab9e520d776c38acbbb5b05a776d3f9ff98a5c8fd5162a444cf19"
-            ],
-            "markers": "python_version >= '3.8'",
-            "version": "==2.2.1"
-=======
                 "sha256:a448b2f64d686155468037e1ace9f2d2199776e17f0a46610480d311f73e3472",
                 "sha256:dd505485549a7a552833da5e6063639d0d177c04f23bc3864e41e5dc5f612168"
             ],
             "index": "pypi",
             "markers": "python_version >= '3.8'",
             "version": "==2.2.2"
->>>>>>> 4ebb110c
         },
         "whitenoise": {
             "hashes": [
@@ -1475,33 +1206,6 @@
         },
         "black": {
             "hashes": [
-<<<<<<< HEAD
-                "sha256:2818cf72dfd5d289e48f37ccfa08b460bf469e67fb7c4abb07edc2e9f16fb63f",
-                "sha256:41622020d7120e01d377f74249e677039d20e6344ff5851de8a10f11f513bf93",
-                "sha256:4acf672def7eb1725f41f38bf6bf425c8237248bb0804faa3965c036f7672d11",
-                "sha256:4be5bb28e090456adfc1255e03967fb67ca846a03be7aadf6249096100ee32d0",
-                "sha256:4f1373a7808a8f135b774039f61d59e4be7eb56b2513d3d2f02a8b9365b8a8a9",
-                "sha256:56f52cfbd3dabe2798d76dbdd299faa046a901041faf2cf33288bc4e6dae57b5",
-                "sha256:65b76c275e4c1c5ce6e9870911384bff5ca31ab63d19c76811cb1fb162678213",
-                "sha256:65c02e4ea2ae09d16314d30912a58ada9a5c4fdfedf9512d23326128ac08ac3d",
-                "sha256:6905238a754ceb7788a73f02b45637d820b2f5478b20fec82ea865e4f5d4d9f7",
-                "sha256:79dcf34b33e38ed1b17434693763301d7ccbd1c5860674a8f871bd15139e7837",
-                "sha256:7bb041dca0d784697af4646d3b62ba4a6b028276ae878e53f6b4f74ddd6db99f",
-                "sha256:7d5e026f8da0322b5662fa7a8e752b3fa2dac1c1cbc213c3d7ff9bdd0ab12395",
-                "sha256:9f50ea1132e2189d8dff0115ab75b65590a3e97de1e143795adb4ce317934995",
-                "sha256:a0c9c4a0771afc6919578cec71ce82a3e31e054904e7197deacbc9382671c41f",
-                "sha256:aadf7a02d947936ee418777e0247ea114f78aff0d0959461057cae8a04f20597",
-                "sha256:b5991d523eee14756f3c8d5df5231550ae8993e2286b8014e2fdea7156ed0959",
-                "sha256:bf21b7b230718a5f08bd32d5e4f1db7fc8788345c8aea1d155fc17852b3410f5",
-                "sha256:c45f8dff244b3c431b36e3224b6be4a127c6aca780853574c00faf99258041eb",
-                "sha256:c7ed6668cbbfcd231fa0dc1b137d3e40c04c7f786e626b405c62bcd5db5857e4",
-                "sha256:d7de8d330763c66663661a1ffd432274a2f92f07feeddd89ffd085b5744f85e7",
-                "sha256:e19cb1c6365fd6dc38a6eae2dcb691d7d83935c10215aef8e6c38edee3f77abd",
-                "sha256:e2af80566f43c85f5797365077fb64a393861a3730bd110971ab7a0c94e873e7"
-            ],
-            "index": "pypi",
-            "version": "==24.3.0"
-=======
                 "sha256:257d724c2c9b1660f353b36c802ccece186a30accc7742c176d29c146df6e474",
                 "sha256:37aae07b029fa0174d39daf02748b379399b909652a806e5708199bd93899da1",
                 "sha256:415e686e87dbbe6f4cd5ef0fbf764af7b89f9057b97c908742b6008cc554b9c0",
@@ -1527,7 +1231,6 @@
             ],
             "index": "pypi",
             "version": "==24.4.2"
->>>>>>> 4ebb110c
         },
         "certifi": {
             "hashes": [
@@ -1562,29 +1265,6 @@
         },
         "django": {
             "hashes": [
-<<<<<<< HEAD
-                "sha256:7ca38a78654aee72378594d63e51636c04b8e28574f5505dff630895b5472777",
-                "sha256:a52ea7fcf280b16f7b739cec38fa6d3f8953a5456986944c3ca97e79882b4e38"
-            ],
-            "index": "pypi",
-            "version": "==3.2.25"
-        },
-        "django-stubs": {
-            "hashes": [
-                "sha256:4cf4de258fa71adc6f2799e983091b9d46cfc67c6eebc68fe111218c9a62b3b8",
-                "sha256:8ccd2ff4ee5adf22b9e3b7b1a516d2e1c2191e9d94e672c35cc2bc3dd61e0f6b"
-            ],
-            "index": "pypi",
-            "version": "==4.2.7"
-        },
-        "django-stubs-ext": {
-            "hashes": [
-                "sha256:45a5d102417a412e3606e3c358adb4744988a92b7b58ccf3fd64bddd5d04d14c",
-                "sha256:519342ac0849cda1559746c9a563f03ff99f636b0ebe7c14b75e816a00dfddc3"
-            ],
-            "markers": "python_version >= '3.8'",
-            "version": "==4.2.7"
-=======
                 "sha256:837e3cf1f6c31347a1396a3f6b65688f2b4bb4a11c580dcb628b5afe527b68a5",
                 "sha256:a17fcba2aad3fc7d46fdb23215095dbbd64e6174bf4589171e732b18b07e426a"
             ],
@@ -1606,7 +1286,6 @@
             ],
             "markers": "python_version >= '3.8'",
             "version": "==5.0.0"
->>>>>>> 4ebb110c
         },
         "django-webtest": {
             "hashes": [
@@ -1618,19 +1297,11 @@
         },
         "djangorestframework-stubs": {
             "hashes": [
-<<<<<<< HEAD
-                "sha256:43d788fd50cda49b922cd411e59c5b8cdc3f3de49c02febae12ce42139f0269b",
-                "sha256:5dd6f638aa5291fb7863e6166128a6ed20bf4986e2fc5cf334e6afc841797a09"
-            ],
-            "index": "pypi",
-            "version": "==3.14.5"
-=======
                 "sha256:6c634f16fe1f9b1654cfd921eca64cd4188ce8534ab5e3ec7e44aaa0ca969d93",
                 "sha256:f60ee1c80abb01a77acc0169969e07c45c2739ae64667b9a0dd4a2e32697dcab"
             ],
             "index": "pypi",
             "version": "==3.15.0"
->>>>>>> 4ebb110c
         },
         "faker": {
             "hashes": [
@@ -1650,19 +1321,11 @@
         },
         "filelock": {
             "hashes": [
-<<<<<<< HEAD
-                "sha256:521f5f56c50f8426f5e03ad3b281b490a87ef15bc6c526f168290f0c7148d44e",
-                "sha256:57dbda9b35157b05fb3e58ee91448612eb674172fab98ee235ccb0b5bee19a1c"
-            ],
-            "markers": "python_version >= '3.8'",
-            "version": "==3.13.1"
-=======
                 "sha256:43339835842f110ca7ae60f1e1c160714c5a6afd15a2873419ab185334975c0f",
                 "sha256:6ea72da3be9b8c82afd3edcf99f2fffbb5076335a5ae4d03248bb5b6c3eae78a"
             ],
             "markers": "python_version >= '3.8'",
             "version": "==3.14.0"
->>>>>>> 4ebb110c
         },
         "flake8": {
             "hashes": [
@@ -1681,29 +1344,6 @@
         },
         "identify": {
             "hashes": [
-<<<<<<< HEAD
-                "sha256:10a7ca245cfcd756a554a7288159f72ff105ad233c7c4b9c6f0f4d108f5f6791",
-                "sha256:c4de0081837b211594f8e877a6b4fad7ca32bbfc1a9307fdd61c28bfe923f13e"
-            ],
-            "markers": "python_version >= '3.8'",
-            "version": "==2.5.35"
-        },
-        "idna": {
-            "hashes": [
-                "sha256:9ecdbbd083b06798ae1e86adcbfe8ab1479cf864e4ee30fe4e46a003d12491ca",
-                "sha256:c05567e9c24a6b9faaa835c4821bad0590fbb9d5779e7caa6e1cc4978e7eb24f"
-            ],
-            "markers": "python_version >= '3.5'",
-            "version": "==3.6"
-        },
-        "jinja2": {
-            "hashes": [
-                "sha256:7d6d50dd97d52cbc355597bd845fabfbac3f551e1f99619e39a35ce8c370b5fa",
-                "sha256:ac8bd6544d4bb2c9792bf3a159e80bba8fda7f07e81bc3aed565432d5925ba90"
-            ],
-            "markers": "python_version >= '3.7'",
-            "version": "==3.1.3"
-=======
                 "sha256:37d93f380f4de590500d9dba7db359d0d3da95ffe7f9de1753faa159e71e7dfa",
                 "sha256:e5e00f54165f9047fbebeb4a560f9acfb8af4c88232be60a488e9b68d122745d"
             ],
@@ -1725,7 +1365,6 @@
             ],
             "index": "pypi",
             "version": "==3.1.4"
->>>>>>> 4ebb110c
         },
         "markdown": {
             "hashes": [
@@ -1843,38 +1482,6 @@
         },
         "mypy": {
             "hashes": [
-<<<<<<< HEAD
-                "sha256:0235391f1c6f6ce487b23b9dbd1327b4ec33bb93934aa986efe8a9563d9349e6",
-                "sha256:190da1ee69b427d7efa8aa0d5e5ccd67a4fb04038c380237a0d96829cb157913",
-                "sha256:2418488264eb41f69cc64a69a745fad4a8f86649af4b1041a4c64ee61fc61129",
-                "sha256:3a3c007ff3ee90f69cf0a15cbcdf0995749569b86b6d2f327af01fd1b8aee9dc",
-                "sha256:3cc5da0127e6a478cddd906068496a97a7618a21ce9b54bde5bf7e539c7af974",
-                "sha256:48533cdd345c3c2e5ef48ba3b0d3880b257b423e7995dada04248725c6f77374",
-                "sha256:49c87c15aed320de9b438ae7b00c1ac91cd393c1b854c2ce538e2a72d55df150",
-                "sha256:4d3dbd346cfec7cb98e6cbb6e0f3c23618af826316188d587d1c1bc34f0ede03",
-                "sha256:571741dc4194b4f82d344b15e8837e8c5fcc462d66d076748142327626a1b6e9",
-                "sha256:587ce887f75dd9700252a3abbc9c97bbe165a4a630597845c61279cf32dfbf02",
-                "sha256:5d741d3fc7c4da608764073089e5f58ef6352bedc223ff58f2f038c2c4698a89",
-                "sha256:5e6061f44f2313b94f920e91b204ec600982961e07a17e0f6cd83371cb23f5c2",
-                "sha256:61758fabd58ce4b0720ae1e2fea5cfd4431591d6d590b197775329264f86311d",
-                "sha256:653265f9a2784db65bfca694d1edd23093ce49740b2244cde583aeb134c008f3",
-                "sha256:68edad3dc7d70f2f17ae4c6c1b9471a56138ca22722487eebacfd1eb5321d612",
-                "sha256:81a10926e5473c5fc3da8abb04119a1f5811a236dc3a38d92015cb1e6ba4cb9e",
-                "sha256:85ca5fcc24f0b4aeedc1d02f93707bccc04733f21d41c88334c5482219b1ccb3",
-                "sha256:a260627a570559181a9ea5de61ac6297aa5af202f06fd7ab093ce74e7181e43e",
-                "sha256:aceb1db093b04db5cd390821464504111b8ec3e351eb85afd1433490163d60cd",
-                "sha256:b685154e22e4e9199fc95f298661deea28aaede5ae16ccc8cbb1045e716b3e04",
-                "sha256:d357423fa57a489e8c47b7c85dfb96698caba13d66e086b412298a1a0ea3b0ed",
-                "sha256:d4d5ddc13421ba3e2e082a6c2d74c2ddb3979c39b582dacd53dd5d9431237185",
-                "sha256:e49499be624dead83927e70c756970a0bc8240e9f769389cdf5714b0784ca6bf",
-                "sha256:e54396d70be04b34f31d2edf3362c1edd023246c82f1730bbf8768c28db5361b",
-                "sha256:f88566144752999351725ac623471661c9d1cd8caa0134ff98cceeea181789f4",
-                "sha256:f8a67616990062232ee4c3952f41c779afac41405806042a8126fe96e098419f",
-                "sha256:fe28657de3bfec596bbeef01cb219833ad9d38dd5393fc649f4b366840baefe6"
-            ],
-            "index": "pypi",
-            "version": "==1.9.0"
-=======
                 "sha256:075cbf81f3e134eadaf247de187bd604748171d6b79736fa9b6c9685b4083061",
                 "sha256:12b6bfc1b1a66095ab413160a6e520e1dc076a28f3e22f7fb25ba3b000b4ef99",
                 "sha256:1ec404a7cbe9fc0e92cb0e67f55ce0c025014e26d33e54d9e506a0f2d07fe5de",
@@ -1905,7 +1512,6 @@
             ],
             "index": "pypi",
             "version": "==1.10.0"
->>>>>>> 4ebb110c
         },
         "mypy-extensions": {
             "hashes": [
@@ -1941,21 +1547,6 @@
         },
         "platformdirs": {
             "hashes": [
-<<<<<<< HEAD
-                "sha256:0614df2a2f37e1a662acbd8e2b25b92ccf8632929bc6d43467e17fe89c75e068",
-                "sha256:ef0cc731df711022c174543cb70a9b5bd22e5a9337c8624ef2c2ceb8ddad8768"
-            ],
-            "markers": "python_version >= '3.8'",
-            "version": "==4.2.0"
-        },
-        "pre-commit": {
-            "hashes": [
-                "sha256:ba637c2d7a670c10daedc059f5c49b5bd0aadbccfcd7ec15592cf9665117532c",
-                "sha256:c3ef34f463045c88658c5b99f38c1e297abdcc0ff13f98d3370055fbbfabc67e"
-            ],
-            "index": "pypi",
-            "version": "==3.6.2"
-=======
                 "sha256:2d7a1657e36a80ea911db832a8a6ece5ee53d8de21edd5cc5879af6530b1bfee",
                 "sha256:38b7b51f512eed9e84a22788b4bce1de17c0adb134d6becb09836e37d8654cd3"
             ],
@@ -1969,7 +1560,6 @@
             ],
             "index": "pypi",
             "version": "==3.7.1"
->>>>>>> 4ebb110c
         },
         "pycodestyle": {
             "hashes": [
@@ -1989,19 +1579,11 @@
         },
         "pygments": {
             "hashes": [
-<<<<<<< HEAD
-                "sha256:b27c2826c47d0f3219f29554824c30c5e8945175d888647acd804ddd04af846c",
-                "sha256:da46cec9fd2de5be3a8a784f434e4c4ab670b4ff54d605c4c2717e9d49c4c367"
-            ],
-            "markers": "python_version >= '3.7'",
-            "version": "==2.17.2"
-=======
                 "sha256:786ff802f32e91311bff3889f6e9a86e81505fe99f2735bb6d60ae0c5004f199",
                 "sha256:b8e6aca0523f3ab76fee51799c488e38782ac06eafcf95e7ba832985c8e7b13a"
             ],
             "markers": "python_version >= '3.8'",
             "version": "==2.18.0"
->>>>>>> 4ebb110c
         },
         "pymdown-extensions": {
             "hashes": [
@@ -2018,16 +1600,6 @@
             ],
             "markers": "python_version >= '2.7' and python_version not in '3.0, 3.1, 3.2, 3.3'",
             "version": "==2.9.0.post0"
-<<<<<<< HEAD
-        },
-        "pytz": {
-            "hashes": [
-                "sha256:2a29735ea9c18baf14b448846bde5a48030ed267578472d8955cd0e7443a9812",
-                "sha256:328171f4e3623139da4983451950b28e95ac706e13f3f2630a879749e7a8b319"
-            ],
-            "version": "==2024.1"
-=======
->>>>>>> 4ebb110c
         },
         "pyyaml": {
             "hashes": [
@@ -2120,20 +1692,12 @@
         },
         "setuptools": {
             "hashes": [
-<<<<<<< HEAD
-                "sha256:0ff4183f8f42cd8fa3acea16c45205521a4ef28f73c6391d8a25e92893134f2e",
-                "sha256:c21c49fb1042386df081cb5d86759792ab89efca84cf114889191cd09aacc80c"
-            ],
-            "markers": "python_version >= '3.8'",
-            "version": "==69.2.0"
-=======
                 "sha256:54faa7f2e8d2d11bcd2c07bed282eef1046b5c080d1c32add737d7b5817b1ad4",
                 "sha256:f211a66637b8fa059bb28183da127d4e86396c991a942b028c6650d4319c3fd0"
             ],
             "index": "pypi",
             "markers": "python_version >= '3.8'",
             "version": "==70.0.0"
->>>>>>> 4ebb110c
         },
         "six": {
             "hashes": [
@@ -2181,17 +1745,6 @@
             ],
             "version": "==1.3"
         },
-<<<<<<< HEAD
-        "types-pytz": {
-            "hashes": [
-                "sha256:9679eef0365db3af91ef7722c199dbb75ee5c1b67e3c4dd7bfbeb1b8a71c21a3",
-                "sha256:c93751ee20dfc6e054a0148f8f5227b9a00b79c90a4d3c9f464711a73179c89e"
-            ],
-            "markers": "python_version >= '3.8'",
-            "version": "==2024.1.0.20240203"
-        },
-=======
->>>>>>> 4ebb110c
         "types-pyyaml": {
             "hashes": [
                 "sha256:a9e0f0f88dc835739b0c1ca51ee90d04ca2a897a71af79de9aec5f38cb0a5342",
@@ -2202,21 +1755,6 @@
         },
         "types-requests": {
             "hashes": [
-<<<<<<< HEAD
-                "sha256:47872893d65a38e282ee9f277a4ee50d1b28bd592040df7d1fdaffdf3779937d",
-                "sha256:b1c1b66abfb7fa79aae09097a811c4aa97130eb8831c60e47aee4ca344731ca5"
-            ],
-            "markers": "python_version >= '3.8'",
-            "version": "==2.31.0.20240311"
-        },
-        "typing-extensions": {
-            "hashes": [
-                "sha256:69b1a937c3a517342112fb4c6df7e72fc39a38e7891a5730ed4985b5214b5475",
-                "sha256:b0abd7c89e8fb96f98db18d86106ff1d90ab692004eb746cf6eda2682f91b3cb"
-            ],
-            "index": "pypi",
-            "version": "==4.10.0"
-=======
                 "sha256:4428df33c5503945c74b3f42e82b181e86ec7b724620419a2966e2de604ce1a1",
                 "sha256:6216cdac377c6b9a040ac1c0404f7284bd13199c0e1bb235f4324627e8898cf5"
             ],
@@ -2230,7 +1768,6 @@
             ],
             "index": "pypi",
             "version": "==4.12.0rc1"
->>>>>>> 4ebb110c
         },
         "urllib3": {
             "hashes": [
@@ -2242,19 +1779,11 @@
         },
         "virtualenv": {
             "hashes": [
-<<<<<<< HEAD
-                "sha256:961c026ac520bac5f69acb8ea063e8a4f071bcc9457b9c1f28f6b085c511583a",
-                "sha256:e08e13ecdca7a0bd53798f356d5831434afa5b07b93f0abdf0797b7a06ffe197"
-            ],
-            "markers": "python_version >= '3.7'",
-            "version": "==20.25.1"
-=======
                 "sha256:82bf0f4eebbb78d36ddaee0283d43fe5736b53880b8a8cdcd37390a07ac3741c",
                 "sha256:a624db5e94f01ad993d476b9ee5346fdf7b9de43ccaee0e0197012dc838a0e9b"
             ],
             "markers": "python_version >= '3.7'",
             "version": "==20.26.2"
->>>>>>> 4ebb110c
         },
         "waitress": {
             "hashes": [
