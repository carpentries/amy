--- conflicted
+++ resolved
@@ -1,11 +1,6 @@
 {
-<<<<<<< HEAD
-  "name": "AMY",
-  "version": "v2.16.1",
-=======
   "name": "amy",
-  "version": "v3.0.0-dev",
->>>>>>> 7e17d1b5
+  "version": "v3.0.0",
   "description": "A web-based workshop administration application for The Carpentries",
   "main": "index.js",
   "repository": "git@github.com:carpentries/amy.git",
