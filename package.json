--- conflicted
+++ resolved
@@ -1,10 +1,6 @@
 {
   "name": "amy",
-<<<<<<< HEAD
-  "version": "v4.6.0",
-=======
   "version": "v4.6.1",
->>>>>>> 3db0c78a
   "description": "A web-based workshop administration application for The Carpentries",
   "main": "index.js",
   "repository": "git@github.com:carpentries/amy.git",
