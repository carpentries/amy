--- conflicted
+++ resolved
@@ -1,10 +1,6 @@
 {
   "name": "AMY",
-<<<<<<< HEAD
-  "version": "2.1.0",
-=======
-  "version": "2.2.0-dev",
->>>>>>> 62046e66
+  "version": "2.1.1",
   "description": "A web-based workshop administration application for The Carpentries",
   "main": "index.js",
   "repository": "git@github.com:swcarpentry/amy.git",
