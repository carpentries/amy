--- conflicted
+++ resolved
@@ -1,10 +1,6 @@
 {
   "name": "amy",
-<<<<<<< HEAD
-  "version": "v4.5.0",
-=======
   "version": "v4.6.0",
->>>>>>> 39757b69
   "description": "A web-based workshop administration application for The Carpentries",
   "main": "index.js",
   "repository": "git@github.com:carpentries/amy.git",
