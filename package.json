--- conflicted
+++ resolved
@@ -1,10 +1,6 @@
 {
   "name": "AMY",
-<<<<<<< HEAD
-  "version": "v2.13.0",
-=======
-  "version": "v2.14.0-dev",
->>>>>>> a474dc4a
+  "version": "v2.13.1",
   "description": "A web-based workshop administration application for The Carpentries",
   "main": "index.js",
   "repository": "git@github.com:swcarpentry/amy.git",
