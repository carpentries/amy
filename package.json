{
  "name": "amy",
<<<<<<< HEAD
  "version": "v4.1.1",
=======
  "version": "v4.2.0-dev",
>>>>>>> 95262487
  "description": "A web-based workshop administration application for The Carpentries",
  "main": "index.js",
  "repository": "git@github.com:carpentries/amy.git",
  "author": "The Carpentries Team <team@carpentries.org>",
  "license": "MIT",
  "dependencies": {
    "@fortawesome/fontawesome-free": "^5.1.1",
    "@github/time-elements": "^3.1.1",
    "@ttskch/select2-bootstrap4-theme": "^1.0.5",
    "bootstrap": "^4.5.3",
    "bootstrap-datepicker": "^1.9.0",
    "datatables.net": "^1.11.3",
    "datatables.net-bs4": "^1.11.3",
    "datatables.net-dt": "^1.11.3",
    "jquery": "^3.5.0",
    "jquery-stickytabs": "^1.2.4",
    "js-cookie": "^3.0.1",
    "popper.js": "^1.16.1",
    "select2": "^4.0.10",
    "urijs": "^1.19.11"
  }
}<|MERGE_RESOLUTION|>--- conflicted
+++ resolved
@@ -1,10 +1,6 @@
 {
   "name": "amy",
-<<<<<<< HEAD
-  "version": "v4.1.1",
-=======
-  "version": "v4.2.0-dev",
->>>>>>> 95262487
+  "version": "v4.1.2",
   "description": "A web-based workshop administration application for The Carpentries",
   "main": "index.js",
   "repository": "git@github.com:carpentries/amy.git",
