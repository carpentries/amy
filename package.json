--- conflicted
+++ resolved
@@ -1,10 +1,6 @@
 {
   "name": "AMY",
-<<<<<<< HEAD
-  "version": "v2.14.0",
-=======
-  "version": "v2.15.0-dev",
->>>>>>> 98ea02eb
+  "version": "v2.14.1",
   "description": "A web-based workshop administration application for The Carpentries",
   "main": "index.js",
   "repository": "git@github.com:swcarpentry/amy.git",
