{
  "name": "AMY",
<<<<<<< HEAD
  "version": "2.4.0",
=======
  "version": "v2.5.0-dev",
>>>>>>> 18eab30f
  "description": "A web-based workshop administration application for The Carpentries",
  "main": "index.js",
  "repository": "git@github.com:swcarpentry/amy.git",
  "author": "The Carpentries Team <team@carpentries.org>",
  "license": "MIT",
  "dependencies": {
    "@fortawesome/fontawesome-free": "^5.1.1",
    "@ttskch/select2-bootstrap4-theme": "^1.0.5",
    "bootstrap": "^4.1.2",
    "bootstrap-datepicker": "^1.8.0",
    "jquery": "^3.3.1",
    "jquery-stickytabs": "^1.2.4",
    "metrics-graphics": "^2.15.6",
    "popper.js": "^1.14.3",
    "urijs": "^1.19.1"
  }
}<|MERGE_RESOLUTION|>--- conflicted
+++ resolved
@@ -1,10 +1,6 @@
 {
   "name": "AMY",
-<<<<<<< HEAD
-  "version": "2.4.0",
-=======
-  "version": "v2.5.0-dev",
->>>>>>> 18eab30f
+  "version": "v2.4.1",
   "description": "A web-based workshop administration application for The Carpentries",
   "main": "index.js",
   "repository": "git@github.com:swcarpentry/amy.git",
