--- conflicted
+++ resolved
@@ -1,10 +1,6 @@
 {
   "name": "amy",
-<<<<<<< HEAD
-  "version": "v3.3.0",
-=======
-  "version": "v3.4.0-dev",
->>>>>>> 31c41feb
+  "version": "v3.3.1",
   "description": "A web-based workshop administration application for The Carpentries",
   "main": "index.js",
   "repository": "git@github.com:carpentries/amy.git",
