from django.conf.urls import url
from .views import AirportCreate, AirportUpdate, \
                   PersonCreate, PersonUpdate, \
                   SiteCreate, SiteUpdate, \
                   TaskCreate, TaskUpdate, \
                   CohortCreate, CohortUpdate, \
                   match

from workshops import views

urlpatterns = [
    url(r'^$', views.index, name='index'),

    url(r'^sites/?$', views.all_sites, name='all_sites'),
    url(r'^site/(?P<site_domain>[\w\.-]+)/?$', views.site_details, name='site_details'),
    url(r'^site/(?P<site_domain>[\w\.-]+)/edit$', SiteUpdate.as_view(), name='site_edit'),
    url(r'^sites/add/$', SiteCreate.as_view(), name='site_add'),

    url(r'^airports/?$', views.all_airports, name='all_airports'),
    url(r'^airport/(?P<airport_iata>[\w\.-]+)/?$', views.airport_details, name='airport_details'),
    url(r'^airport/(?P<airport_iata>[\w\.-]+)/edit$', AirportUpdate.as_view(), name='airport_edit'),
    url(r'^airports/add/$', AirportCreate.as_view(), name='airport_add'),

    url(r'^persons/?$', views.all_persons, name='all_persons'),
    url(r'^person/(?P<person_id>[\w\.-]+)/?$', views.person_details, name='person_details'),
    url(r'^person/(?P<person_id>[\w\.-]+)/edit$', PersonUpdate.as_view(), name='person_edit'),
    url(r'^persons/add/$', PersonCreate.as_view(), name='person_add'),

    url(r'^events/?$', views.all_events, name='all_events'),
    url(r'^event/(?P<event_slug>[\w\.-]+)/?$', views.event_details, name='event_details'),
    url(r'^event/(?P<event_slug>[\w\.-]+)/validate/?$', views.validate_event, name='validate_event'),

    url(r'^tasks/?$', views.all_tasks, name='all_tasks'),
    url(r'^task/(?P<event_slug>[\w\.-]+)/(?P<person_id>[\w\.-]+)/(?P<role_name>[\w\.-]+)/?$', views.task_details, name='task_details'),
    url(r'^task/(?P<event_slug>[\w\.-]+)/(?P<person_id>[\w\.-]+)/(?P<role_name>[\w\.-]+)/edit$', TaskUpdate.as_view(), name='task_edit'),
    url(r'^tasks/add/$', TaskCreate.as_view(), name='task_add'),

    url(r'^cohorts/?$', views.all_cohorts, name='all_cohorts'),
    url(r'^cohort/(?P<cohort_name>[\w\.-]+)/?$', views.cohort_details, name='cohort_details'),
    url(r'^cohort/(?P<cohort_name>[\w\.-]+)/edit$', CohortUpdate.as_view(), name='cohort_edit'),
    url(r'^cohorts/add/$', CohortCreate.as_view(), name='cohort_add'),

<<<<<<< HEAD
    url(r'^export/(?P<name>[\w\.-]+)/?$', views.export, name='export'),
=======
    url(r'^badges/?$', views.all_badges, name='all_badges'),
    url(r'^badge/(?P<badge_name>[\w\.-]+)/?$', views.badge_details, name='badge_details'),
>>>>>>> be3fb39a

    url(r'^match/?$', views.match, name='match'),

    url(r'^search/?$', views.search, name='search'),
]<|MERGE_RESOLUTION|>--- conflicted
+++ resolved
@@ -40,12 +40,10 @@
     url(r'^cohort/(?P<cohort_name>[\w\.-]+)/edit$', CohortUpdate.as_view(), name='cohort_edit'),
     url(r'^cohorts/add/$', CohortCreate.as_view(), name='cohort_add'),
 
-<<<<<<< HEAD
-    url(r'^export/(?P<name>[\w\.-]+)/?$', views.export, name='export'),
-=======
     url(r'^badges/?$', views.all_badges, name='all_badges'),
     url(r'^badge/(?P<badge_name>[\w\.-]+)/?$', views.badge_details, name='badge_details'),
->>>>>>> be3fb39a
+
+    url(r'^export/(?P<name>[\w\.-]+)/?$', views.export, name='export'),
 
     url(r'^match/?$', views.match, name='match'),
 
