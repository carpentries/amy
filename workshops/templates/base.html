{% extends "base_without_navbar.html" %}

{% block navbar %}
    {% load navigation %}
    <nav class="navbar navbar-default navbar-fixed-top">
      <div class="container{% block fluid1 %}{% endblock %}">
        <!-- Brand and toggle get grouped for better mobile display -->
        <div class="navbar-header">
          <button type="button" class="navbar-toggle collapsed" data-toggle="collapse" data-target="#navbar-collapse-1">
            <span class="sr-only">Toggle navigation</span>
            <span class="icon-bar"></span>
            <span class="icon-bar"></span>
            <span class="icon-bar"></span>
          </button>
          <a class="navbar-brand" href="{% url 'dashboard' %}">AMY</a>
        </div>

        <!-- Collect the nav links, forms, and other content for toggling -->
        <div class="collapse navbar-collapse" id="navbar-collapse-1">
          <ul class="nav navbar-nav">
            {% navbar_element "Dashboard" "dashboard" %}
            {% navbar_element "Events" "all_events" %}
            {% navbar_element "Hosts" "all_hosts" %}
            {% navbar_element "Persons" "all_persons" %}
            <li class="dropdown">
              <a href="#" class="dropdown-toggle" data-toggle="dropdown" role="button" aria-expanded="false">More <span class="caret"></span></a>
              <ul class="dropdown-menu" role="menu">
                {% navbar_element "Tasks" "all_tasks" %}
                {% navbar_element "Badges" "all_badges" %}
                {% navbar_element "Airports" "all_airports" %}
                {% navbar_element "Workshop requests" "all_eventrequests" %}
                {% navbar_element "Profile update requests" "all_profileupdaterequests" %}
                <li class="divider"></li>
                {% navbar_element_permed "Bulk add persons" "person_bulk_add" "workshops.add_person" %}
                {% navbar_element_permed "Merge persons" "person_merge" "workshops.delete_person" %}
                {% navbar_element "Find instructors" "instructors" %}
                {% navbar_element "Debrief" "debrief" %}
                <li class="divider"></li>
                {% url "export_badges" as export_badges_url %}
                {% url "export_instructors" as export_instructors_url %}
                {% navbar_element_url "Export badges" export_badges_url %}
                {% navbar_element_url "Export instructors" export_instructors_url %}
                {% navbar_element "Search" "search" %}
              </ul>
            </li>
            <li class="dropdown">
              <a href="#" class="dropdown-toggle" data-toggle="dropdown" role="button" aria-expanded="false">Reports <span class="caret"></span></a>
              <ul class="dropdown-menu" role="menu">
<<<<<<< HEAD
=======
                {% navbar_element "Workshop issues" "workshop_issues" %}
                <li class="divider"></li>
>>>>>>> 441211c9
                {% navbar_element "Workshops over time" "workshops_over_time" %}
                {% navbar_element "Learners over time" "learners_over_time" %}
                {% navbar_element "Instructors over time" "instructors_over_time" %}
                <li class="divider"></li>
                {% navbar_element "Workshops with problems" "workshops_with_problems" %}
                {% navbar_element "Instructors with problems" "instructors_with_problems" %}
	      </ul>
	    </li>
          </ul>
          <form class="navbar-form navbar-left" role="search" method="post" action="{% url "search" %}">
            {% csrf_token %}
            <input type="hidden" name="in_hosts" value="on" />
            <input type="hidden" name="in_events" value="on" />
            <input type="hidden" name="in_persons" value="on" />
            <input type="hidden" name="in_airports" value="on" />
            <div class="form-group">
              <input type="text" class="form-control" placeholder="Search" name="term" />
            </div>
            <!-- <button type="submit" class="btn btn-default">Submit</button> -->
          </form>

          <ul class="nav navbar-nav navbar-right">
            <li class="dropdown">
              <a href="#" class="dropdown-toggle" data-toggle="dropdown" role="button" aria-expanded="false"><span class="glyphicon glyphicon-plus" aria-hidden="true"></span> <span class="caret"></span></a>
              <ul class="dropdown-menu" role="menu">
                {% navbar_element_permed "New event" "event_add" "workshops.add_event" %}
                {% navbar_element_permed "New host" "host_add" "workshops.add_host" %}
                {% navbar_element_permed "New person" "person_add" "workshops.add_person" %}
                {% navbar_element_permed "New airport" "airport_add" "workshops.add_airport" %}
                <li class="divider"></li>
                {% navbar_element_permed "Bulk add people" "person_bulk_add" "workshops.add_person" %}
              </ul>
            </li>
            <li class="dropdown">
              <a href="#" class="dropdown-toggle" data-toggle="dropdown" role="button" aria-expanded="false">Hi, {{ user.get_short_name }} <span class="caret"></span></a>
              <ul class="dropdown-menu" role="menu">
                <li><a href="{% url 'person_password' user.id %}">Change password</a></li>
                <li class="divider"></li>
                <li><a href="{% url 'logout' %}">Log out</a></li>
              </ul>
            </li>
          </ul>
        </div><!-- /.navbar-collapse -->
      </div><!-- /.container-fluid -->
    </nav>
{% endblock %}<|MERGE_RESOLUTION|>--- conflicted
+++ resolved
@@ -46,17 +46,12 @@
             <li class="dropdown">
               <a href="#" class="dropdown-toggle" data-toggle="dropdown" role="button" aria-expanded="false">Reports <span class="caret"></span></a>
               <ul class="dropdown-menu" role="menu">
-<<<<<<< HEAD
-=======
-                {% navbar_element "Workshop issues" "workshop_issues" %}
-                <li class="divider"></li>
->>>>>>> 441211c9
                 {% navbar_element "Workshops over time" "workshops_over_time" %}
                 {% navbar_element "Learners over time" "learners_over_time" %}
                 {% navbar_element "Instructors over time" "instructors_over_time" %}
                 <li class="divider"></li>
-                {% navbar_element "Workshops with problems" "workshops_with_problems" %}
-                {% navbar_element "Instructors with problems" "instructors_with_problems" %}
+                {% navbar_element "Workshop issues" "workshop_issues" %}
+                {% navbar_element "Instructor issues" "instructor_issues" %}
 	      </ul>
 	    </li>
           </ul>
