--- conflicted
+++ resolved
@@ -42,13 +42,8 @@
     <hr class="footer-hr" />
     <div class="container{% block fluid3 %}{% endblock %}">
       <div class="row">
-<<<<<<< HEAD
         <div class="col-sm-12 footer">
-          Powered by <a href="https://github.com/swcarpentry/amy">Amy</a>
-=======
-        <div class="footer">
           Powered by <a href="https://github.com/swcarpentry/amy">AMY</a>
->>>>>>> b3096f56
           version {{workshops_version}}
           {% if workshops_git_hash %}
             (<a href="https://github.com/swcarpentry/amy/commit/{{workshops_git_hash}}">{{workshops_git_short_hash}}</a>
