--- conflicted
+++ resolved
@@ -19,7 +19,6 @@
   <tr><td>attendance:</td><td>{{ event.attendance }}</td></tr>
   <tr><td>notes:</td><td>{{ event.notes }}</td></tr>
 </table>
-<<<<<<< HEAD
 {% if event.notes %}
 <p>Notes:</p>
 <pre>
@@ -30,6 +29,4 @@
 {% endif %}
 <p>... <a href="{% url 'all_events' %}">all events</a></p>
 <p>... <a href="{% url 'index' %}">index</a></p>
-=======
->>>>>>> 3614928b
 {% endblock %}