{% extends "workshops/_page.html" %}
{% block content %}
{% if all_sites %}
    <ul>
    {% for site in all_sites %}
        <li><a href="{% url 'site_details' site.domain %}">{{ site.fullname }}</a></li>
    {% endfor %}
    </ul>
{% else %}
    <p>No sites.</p>
{% endif %}
<<<<<<< HEAD
{% if user_can_add %}
<div class="add-site-link"><p><a href="{% url 'admin:workshops_site_add' %}">Add a new site</a></p></div>
{% endif %}
=======
<p class="add-new"><a href="{% url 'site_add' %}">Add a new site</a></p>
>>>>>>> 0957f12d
<p>... <a href="{% url 'index' %}">index</a></p>
{% endblock %}<|MERGE_RESOLUTION|>--- conflicted
+++ resolved
@@ -9,12 +9,6 @@
 {% else %}
     <p>No sites.</p>
 {% endif %}
-<<<<<<< HEAD
-{% if user_can_add %}
-<div class="add-site-link"><p><a href="{% url 'admin:workshops_site_add' %}">Add a new site</a></p></div>
-{% endif %}
-=======
 <p class="add-new"><a href="{% url 'site_add' %}">Add a new site</a></p>
->>>>>>> 0957f12d
 <p>... <a href="{% url 'index' %}">index</a></p>
 {% endblock %}