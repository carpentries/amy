--- conflicted
+++ resolved
@@ -1,10 +1,4 @@
 # coding: utf-8
-<<<<<<< HEAD
-import codecs
-from cStringIO import StringIO
-import csv
-=======
->>>>>>> 9d85ac0d
 from math import pi, sin, cos, acos
 from io import TextIOWrapper, StringIO
 import csv
