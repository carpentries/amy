--- conflicted
+++ resolved
@@ -619,11 +619,7 @@
             'entry.351294200': 'Workshop administrative fee',  # Reason
 
             # Date of event
-<<<<<<< HEAD
-            'entry.1749215879': ('{:%Y-%m-%d}'.format(self.start)
-=======
             'entry.1749215879': (universal_date_format(self.start)
->>>>>>> a9e41eb0
                                  if self.start else ''),
             'entry.508035854': self.slug,  # Event or item ID
             'entry.821460022': self.admin_fee,  # Total invoice amount
