# coding: utf-8
import cgi
from datetime import datetime
<<<<<<< HEAD
from StringIO import StringIO
=======
from io import StringIO
>>>>>>> 9d85ac0d
from importlib import import_module

from django.conf import settings
from django.contrib.sessions.serializers import JSONSerializer
from django.test import TestCase
from django.core.urlresolvers import reverse

from ..models import Site, Event, Role, Person
from ..util import upload_person_task_csv, verify_upload_person_task

from .base import TestBase

class UploadPersonTaskCSVTestCase(TestCase):

    def compute_from_string(self, csv_str):
        ''' wrap up buffering the raw string & parsing '''
        csv_buf = StringIO(csv_str)
        # compute & return
        return upload_person_task_csv(csv_buf)

    def test_basic_parsing(self):
        ''' See Person.PERSON_UPLOAD_FIELDS for field ordering '''
        csv = """personal,middle,family,email
john,a,doe,johndoe@email.com
jane,a,doe,janedoe@email.com"""
        person_tasks, _ = self.compute_from_string(csv)

        # assert
        self.assertEqual(len(person_tasks), 2)

        person = person_tasks[0]
        self.assertSetEqual(set(('person', 'role', 'event', 'errors')), set(person.keys()))

        person_dict = person['person']
        self.assertSetEqual(set(Person.PERSON_UPLOAD_FIELDS), set(person_dict.keys()))

    def test_csv_without_required_field(self):
        ''' All fields in Person.PERSON_UPLOAD_FIELDS must be in csv '''
        bad_csv = """personal,middle,family
john,,doe"""
        person_tasks, empty_fields = self.compute_from_string(bad_csv)
        self.assertTrue('email' in empty_fields)

    def test_csv_with_mislabeled_field(self):
        ''' It pays to be strict '''
        bad_csv = """personal,middle,family,emailaddress
john,m,doe,john@doe.com"""
        person_tasks, empty_fields = self.compute_from_string(bad_csv)
        self.assertTrue('email' in empty_fields)

    def test_empty_field(self):
        ''' Ensure we don't mis-order fields given blank data '''
        csv = """personal,middle,family,email
john,,doe,johndoe@email.com"""
        person_tasks, _ = self.compute_from_string(csv)
        person = person_tasks[0]
        self.assertEqual(person['person']['middle'], '')

    def test_serializability_of_parsed(self):
        csv = """personal,middle,family,email
john,a,doe,johndoe@email.com
jane,a,doe,janedoe@email.com"""
        person_tasks, _ = self.compute_from_string(csv)

        try:
            serializer = JSONSerializer()
            serializer.dumps(person_tasks)
        except TypeError:
            self.fail('Dumping person_tasks to JSON unexpectedly failed!')


class CSVBulkUploadTestBase(TestBase):
    """
    Simply provide necessary setUp and make_data functions that are used in two
    different TestCases
    """
    def setUp(self):
        super(CSVBulkUploadTestBase, self).setUp()
        test_site = Site.objects.create(domain='example.com',
                                        fullname='Test Site')

        Role.objects.create(name='Instructor')
        Event.objects.create(start=datetime.now(),
                             site=test_site,
                             slug='foobar',
                             admin_fee=100)

    def make_csv_data(self):
        """
        Sample CSV data
        """
        return """personal,middle,family,email,event,role
John,S,Doe,notin@db.com,foobar,Instructor
"""

    def make_data(self):
        csv_str = self.make_csv_data()
        # upload_person_task_csv gets thoroughly tested in
        # UploadPersonTaskCSVTestCase
        data, _ = upload_person_task_csv(StringIO(csv_str))
        return data


class VerifyUploadPersonTask(CSVBulkUploadTestBase):
    ''' Scenarios to test:
        - Everything is good
        - no 'person' key
        - event DNE
        - role DNE
        - email already exists
    '''

    def test_verify_with_good_data(self):
        good_data = self.make_data()
        has_errors = verify_upload_person_task(good_data)
        self.assertFalse(has_errors)
        # make sure 'errors' wasn't set
        self.assertIsNone(good_data[0]['errors'])

    def test_verify_data_has_no_person_key(self):
        bad_data = self.make_data()
        del bad_data[0]['person']
        has_errors = verify_upload_person_task(bad_data)
        self.assertTrue(has_errors)

        errors = bad_data[0]['errors']
        # 1 error, 'person' in it
        self.assertTrue(len(errors) == 1)
        self.assertTrue('person' in errors[0])

    def test_verify_event_dne(self):
        bad_data = self.make_data()
        bad_data[0]['event'] = 'dne'
        has_errors = verify_upload_person_task(bad_data)
        self.assertTrue(has_errors)

        errors = bad_data[0]['errors']
        self.assertTrue(len(errors) == 1)
        self.assertTrue('Event with slug' in errors[0])

    def test_very_role_dne(self):
        bad_data = self.make_data()
        bad_data[0]['role'] = 'foobar'

        has_errors = verify_upload_person_task(bad_data)
        self.assertTrue(has_errors)

        errors = bad_data[0]['errors']
        self.assertTrue(len(errors) == 1)
        self.assertTrue('Role with name' in errors[0])

    def test_verify_email_exists(self):
        bad_data = self.make_data()
        # test both matching and case-insensitive matching
        for email in ('harry@hogwarts.edu', 'HARRY@hogwarts.edu'):
            bad_data[0]['person']['email'] = 'harry@hogwarts.edu'

            has_errors = verify_upload_person_task(bad_data)
            self.assertTrue(has_errors)

            errors = bad_data[0]['errors']
            self.assertTrue(len(errors) == 1)
            self.assertTrue('User with email' in errors[0])


class BulkUploadUsersViewTestCase(CSVBulkUploadTestBase):
    def test_event_name_dropped(self):
        """
        Test for regression:
        test whether event name is really getting empty when user changes it
        from "foobar" to empty.
        """
        data = self.make_data()

        # dirty: instead of upload a file simply save the data to the session
        # because "self.client" is anonymous user, there are some implications,
        # for example Django session is not available… See:
        #   https://code.djangoproject.com/ticket/10899
        # The solution is taken from:
        #   http://stackoverflow.com/a/25151753
        engine = import_module(settings.SESSION_ENGINE)
        store = engine.SessionStore()
        store['bulk-add-people'] = data
        store.save()
        self.client.cookies[settings.SESSION_COOKIE_NAME] = store.session_key

        # send exactly what's in 'data', except for the 'event' field: leave
        # this one empty
        payload = {
            "personal": data[0]['person']['personal'],
            "middle": data[0]['person']['middle'],
            "family": data[0]['person']['family'],
            "email": data[0]['person']['email'],
            "event": "",
            "role": "",
            "verify": "Verify",
        }
        rv = self.client.post(reverse('person_bulk_add_confirmation'), payload)
        self.assertEqual(rv.status_code, 200)
        _, params = cgi.parse_header(rv['content-type'])
        charset = params['charset']
        content = rv.content.decode(charset)
        self.assertNotIn('foobar', content)<|MERGE_RESOLUTION|>--- conflicted
+++ resolved
@@ -1,11 +1,7 @@
 # coding: utf-8
 import cgi
 from datetime import datetime
-<<<<<<< HEAD
-from StringIO import StringIO
-=======
 from io import StringIO
->>>>>>> 9d85ac0d
 from importlib import import_module
 
 from django.conf import settings
