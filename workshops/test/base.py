import cgi
import traceback
import datetime
import os
import re
import itertools
import xml.etree.ElementTree as ET

from django.conf import settings
from django.contrib.auth.models import Group, Permission
from django.core.urlresolvers import reverse
from django.test import TestCase

from ..models import \
    Airport, \
    Award, \
    Badge, \
<<<<<<< HEAD
    Lesson, \
=======
    Event, \
>>>>>>> 9af9d7f6
    Person, \
    Qualification, \
    Site


class TestBase(TestCase):
    '''Base class for Amy test cases.'''

    ERR_DIR = 'htmlerror' # where to save error HTML files

    def setUp(self):
        '''Create standard objects.'''

        self._setUpSites()
        self._setUpAirports()
        self._setUpLessons()
        self._setUpBadges()
        self._setUpInstructors()
        self._setUpNonInstructors()
        self._setUpPermissions()

    def _setUpLessons(self):
        '''Set up lesson objects.'''

        self.git = Lesson.objects.create(name='swc/git')
        self.sql = Lesson.objects.create(name='dc/sql')

    def _setUpSites(self):
        '''Set up site objects.'''

        self.site_alpha = Site.objects.create(domain='alpha.edu',
                                              fullname='Alpha Site',
                                              country='Azerbaijan',
                                              notes='')

        self.site_beta = Site.objects.create(domain='beta.com',
                                             fullname='Beta Site',
                                             country='Brazil',
                                             notes='Notes\nabout\nBrazil\n')

    def _setUpAirports(self):
        '''Set up airport objects.'''

        self.airport_0_0 = Airport.objects.create(iata='AAA', fullname='Airport 0x0', country='Albania',
                                                  latitude=0.0, longitude=0.0)
        self.airport_0_50 = Airport.objects.create(iata='BBB', fullname='Airport 0x50', country='Bulgaria',
                                                   latitude=0.0, longitude=50.0)
        self.airport_50_100 = Airport.objects.create(iata='CCC', fullname='Airport 50x100', country='Cameroon',
                                                     latitude=50.0, longitude=100.0)
        self.airport_55_105 = Airport.objects.create(iata='DDD', fullname='Airport 55x105', country='Cameroon',
                                                     latitude=55.0, longitude=105.0)

    def _setUpBadges(self):
        '''Set up badge objects.'''

        self.instructor = Badge.objects.create(name='instructor',
                                               title='Software Carpentry Instructor',
                                               criteria='Worked hard for this')

    def _setUpInstructors(self):
        '''Set up person objects representing instructors.'''

        self.hermione = Person.objects.create(
            personal='Hermione', middle=None, family='Granger',
            email='hermione@granger.co.uk', gender='F', may_contact=True,
            airport=self.airport_0_0, github='herself', twitter='herself',
            url='http://hermione.org', username="granger.h")

        Award.objects.create(person=self.hermione,
                             badge=self.instructor,
                             awarded=datetime.date(2014, 1, 1))
        Qualification.objects.create(person=self.hermione, lesson=self.git)
        Qualification.objects.create(person=self.hermione, lesson=self.sql)

        self.harry = Person.objects.create(
            personal='Harry', middle=None, family='Potter',
            email='harry@hogwarts.edu', gender='M', may_contact=True,
            airport=self.airport_0_50, github='hpotter', twitter=None,
            url=None, username="potter.h")

        Award.objects.create(person=self.harry,
                             badge=self.instructor,
                             awarded=datetime.date(2014, 5, 5))
        Qualification.objects.create(person=self.harry, lesson=self.sql)

        self.ron = Person.objects.create(
            personal='Ron', middle=None, family='Weasley',
            email='rweasley@ministry.gov.uk', gender='M', may_contact=False,
            airport=self.airport_50_100, github=None, twitter=None,
            url='http://geocities.com/ron_weas', username="weasley.ron")

        Award.objects.create(person=self.ron,
                             badge=self.instructor,
                             awarded=datetime.date(2014, 11, 11))
        Qualification.objects.create(person=self.ron, lesson=self.git)

    def _setUpNonInstructors(self):
        '''Set up person objects representing non-instructors.'''

        self.spiderman = Person.objects.create(
            personal='Peter', middle='Q.', family='Parker',
            email='peter@webslinger.net', gender='O', may_contact=True,
            username="spiderman")

        self.ironman = Person.objects.create(
            personal='Tony', middle=None, family='Stark', email='me@stark.com',
            gender=None, may_contact=True, username="ironman")

        self.blackwidow = Person.objects.create(
            personal='Natasha', middle=None, family='Romanova', email=None,
            gender='F', may_contact=False, username="blackwidow")

    def _setUpUsersAndLogin(self):
        """Set up one account for administrator that can log into the website.

        Log this user in.
        """
        password = "admin"
        self.admin = Person.objects.create_superuser(
                username="admin", personal="Super", family="User",
                email="sudo@example.org", password=password)

        # log user in
        # this user will be authenticated for all self.client requests
        return self.client.login(username=self.admin.username,
                                 password=password)

    def _setUpPermissions(self):
        '''Set up permission objects for consistent form selection.'''
        badge_admin = Group.objects.create(name='Badge Admin')
        badge_admin.permissions.add(*Permission.objects.filter(
            codename__endswith='_badge'))
        try:
            add_badge = Permission.objects.get(codename='add_badge')
        except:
            print([p.codename for p in Permission.objects.all()])
            raise
        self.ironman.groups.add(badge_admin)
        self.ironman.user_permissions.add(add_badge)
        self.ron.groups.add(badge_admin)
        self.ron.user_permissions.add(add_badge)
        self.spiderman.groups.add(badge_admin)
        self.spiderman.user_permissions.add(add_badge)

    def _setUpEvents(self):
        '''Set up a bunch of events and record some statistics.'''

        today = datetime.date.today()

        # Create a test site
        test_site = Site.objects.create(domain='example.com',
                                        fullname='Test Site')

        # Create one new event for each day in the next 10 days,
        # half with URLs.
        add_url = True
        for t in range(1, 11):
            event_start = today + datetime.timedelta(days=t)
            date_string = event_start.strftime('%Y-%m-%d')
            slug = '{0}-upcoming'.format(date_string)
            if add_url:
                url = 'http://' + ('{0}'.format(t) * 20)
            else:
                url = None
            add_url = not add_url
            e = Event.objects.create(start=event_start,
                                     slug=slug,
                                     site=test_site,
                                     admin_fee=100,
                                     invoiced=False,
                                     url=url)

        # Create one new event for each day from 10 days ago to
        # 3 days ago, half invoiced
        invoiced = True
        for t in range(3, 11):
            event_start = today + datetime.timedelta(days=-t)
            date_string = event_start.strftime('%Y-%m-%d')
            Event.objects.create(start=event_start,
                                 slug='{0}-past'.format(date_string),
                                 site=test_site,
                                 admin_fee=100,
                                 invoiced=invoiced)
            invoiced = not invoiced

        # Create an event that started yesterday and ends tomorrow
        # with no fee, and without specifying whether they've been
        # invoiced.
        event_start = today + datetime.timedelta(days=-1)
        event_end = today + datetime.timedelta(days=1)
        Event.objects.create(start=event_start,
                             end=event_end,
                             slug='ends_tomorrow',
                             site=test_site,
                             admin_fee=0)

        # Create an event that ends today with no fee, and without
        # specifying whether the fee has been invoiced.
        event_start = today + datetime.timedelta(days=-1)
        event_end = today
        Event.objects.create(start=event_start,
                             end=event_end,
                             slug='ends_today',
                             site=test_site,
                             admin_fee=0)

        # Create an event that starts today with a fee, and without
        # specifying whether the fee has been invoiced.
        event_start = today
        event_end = today + datetime.timedelta(days=1)
        Event.objects.create(start=event_start,
                             end=event_end,
                             slug='starts_today',
                             site=test_site,
                             admin_fee=100)

        # Record some statistics about events.
        self.num_uninvoiced_events = 0
        self.num_upcoming = 0
        for e in Event.objects.all():
            if (e.admin_fee > 0) and (not e.invoiced) and (e.start < today):
                self.num_uninvoiced_events += 1
            if e.url and (e.start > today):
                self.num_upcoming += 1


    def _parse(self, response, save_to=None):
        """
        Parse the HTML page returned by the server.
        Must remove the DOCTYPE to avoid confusing Python's XML parser.
        Must also remove the namespacing, or use long-form names for elements.
        If save_to is a path, save a copy of the content to that file
        for debugging.
        """
        _, params = cgi.parse_header(response['content-type'])
        charset = params['charset']
        content = response.content.decode(charset)

        # Save the raw HTML if explicitly asked to (during debugging).
        if save_to:
            with open(save_to, 'w') as writer:
                writer.write(content)

        # Report unfilled tags.
        STRING_IF_INVALID = \
            settings.TEMPLATES[0]['OPTIONS']['string_if_invalid']
        if STRING_IF_INVALID in content:
            self._save_html(content)
            lines = content.split('\n')
            hits = [x for x in enumerate(lines) if STRING_IF_INVALID in x[1]]
            msg = '"{0}" found in HTML page:\n'.format(STRING_IF_INVALID)
            assert not hits, msg + '\n'.join(['{0}: "{1}"'.format(h[0], h[1].rstrip())
                                              for h in hits])

        # Make the content safe to parse.
        content = re.sub('<!DOCTYPE [^>]*>', '', content)
        content = re.sub('<html[^>]*>', '<html>', content)
        content = content.replace('&nbsp;', ' ')

        # Parse if we can.
        try:
            doc = ET.XML(content)
            return doc
        # ...and save in a uniquely-named file if we can't.
        except ET.ParseError as e:
            self._save_html(content)
            assert False, 'HTML parsing failed: {0}'.format(str(e))

    def _check_status_code_and_parse(self, response, expected, ignore_errors=False):
        '''Check the status code, then parse if it is OK.'''
        assert response.status_code == expected, \
            'Got status code {0}, expected {1}'.format(response.status_code, expected)
        doc = self._parse(response=response)
        if not ignore_errors:
            errors = self._collect_errors(doc)
            if errors:
                caller = self._get_test_name_from_stack()
                assert False, 'error messages in {0}:\n{1}'.format(caller, errors)
        return doc

    def _check_0(self, doc, xpath, msg):
        '''Check that there are no nodes of a particular type.'''
        nodes = doc.findall(xpath)
        assert len(nodes) == 0, (msg + ': got {0}'.format(len(nodes)))

    def _get_1(self, doc, xpath, msg):
        '''Get exactly one node from the document, checking that there _is_ exactly one.'''
        nodes = doc.findall(xpath)
        assert len(nodes) == 1, (msg + ': got {0}'.format(len(nodes)))
        return nodes[0]

    def _get_N(self, doc, xpath, msg, expected=None):
        '''Get all matching nodes from the document, checking the count if provided.'''
        nodes = doc.findall(xpath)
        if expected is not None:
            assert len(nodes) == expected, (msg + ': expected {0}, got {1}'.format(expected, len(nodes)))
        return nodes

    def _get_selected(self, node):
        '''Get value of currently selected element from 'select' node.'''
        selections = node.findall(".//option[@selected='selected']")
        if (len(selections) == 0):
            return ""
        if (len(selections) == 1):
            return selections[0].attrib['value']
        else:
            return ",".join([x.attrib['value'] for x in selections])

    def _get_initial_form_index(self, form_index, url, *args):
        '''Get a form to start testing with.

        If form_index is None, only 1 form is expected. Otherwise,
        forms[form_index] is returned from all matching forms.'''
        url = reverse(url, args=[str(a) for a in args])
        response = self.client.get(url)
        doc = self._check_status_code_and_parse(response, 200)
        self._save_html(response.content.decode("utf-8"))
        values = self._get_form_data(doc, form_index)
        return url, values

    def _get_initial_form(self, url, *args):
        '''Get first and only form on the page.'''
        return self._get_initial_form_index(None, url, *args)

    def _get_form_data(self, doc, which_form=None):
        '''Extract form data from page.'''
        # Now there's almost always an additional search form available on the
        # page, so we should fetch the one that does not have role="search".
        # We can't have such expression in ElementTree, though - 'cause it's
        # very limited.  Instead, I added a whole bunch of `role="form"` to
        # specific forms in create/update pages - we can match
        # `form[@role='form']` easily.
        if which_form is not None:
            # some pages have two forms that match this query, so we need to
            # specify which one do we use
            forms = self._get_N(doc, ".//form[@role='form']",
                                'expected multiple forms in page')
            form = forms[which_form]
        else:
            form = self._get_1(doc, ".//form[@role='form']",
                               'expected one form in page')

        inputs = dict([(i.attrib['name'], i.attrib.get('value', None))
                       for i in form.findall(".//input[@type='text']")])

        passwords = dict([(i.attrib['name'], i.attrib.get('value', None))
                          for i in form.findall(".//input[@type='password']")])

        hidden = dict([(i.attrib['name'], i.attrib.get('value', None))
                       for i in form.findall(".//input[@type='hidden']")])

        checkboxes = dict([(c.attrib['name'], c.attrib.get('checked', None)=='checked')
                           for c in form.findall(".//input[@type='checkbox']")])

        selects = dict([(s.attrib['name'], self._get_selected(s))
                        for s in form.findall('.//select')])

        textareas = dict([(t.attrib['name'], t.text)
                          for t in form.findall(".//textarea")])

        inputs.update(passwords)
        inputs.update(hidden)
        inputs.update(checkboxes)
        inputs.update(selects)
        inputs.update(textareas)
        return inputs

    def _save_html(self, content):
        caller = self._get_test_name_from_stack()
        if not os.path.isdir(self.ERR_DIR):
            os.mkdir(self.ERR_DIR)
        filename = os.path.join(self.ERR_DIR, '{0}.html'.format(caller))
        with open(filename, 'w') as writer:
            writer.write(content)

    def _collect_errors(self, doc):
        '''Check an HTML page to make sure there are no errors.'''
        errors = doc.findall(".//div[@class='form-group has-error']")
        if not errors:
            return

        error_msgs = []
        error_paths = ["./div/span[@class='help-block']/strong",
                       "./div/p[@class='help-block'/strong"]
        for path in error_paths:
            try:
                lines = [x.findall(path) for x in errors]
                lines = [x.text for x in list(itertools.chain(*lines))]
                error_msgs += lines

            # x.findall(path) raises SyntaxError if it's unable to find `path`
            except SyntaxError:
                pass

        return '\n'.join(error_msgs)

    def _get_test_name_from_stack(self):
        '''Walk up the stack to get the name of the calling test.'''
        stack = traceback.extract_stack()
        callers = [s[2] for s in stack] # get function/method names
        while callers and not callers[-1].startswith('test'):
            callers.pop()
        assert callers, 'Internal error: unable to find caller'
        caller = callers[-1]
        return caller<|MERGE_RESOLUTION|>--- conflicted
+++ resolved
@@ -15,11 +15,8 @@
     Airport, \
     Award, \
     Badge, \
-<<<<<<< HEAD
     Lesson, \
-=======
     Event, \
->>>>>>> 9af9d7f6
     Person, \
     Qualification, \
     Site
