--- conflicted
+++ resolved
@@ -1,11 +1,8 @@
 import yaml
-<<<<<<< HEAD
 import csv
 import tempfile
 import os
-=======
 import requests
->>>>>>> 4255a1c2
 
 from django.core.paginator import Paginator, EmptyPage, PageNotAnInteger
 from django.core.urlresolvers import reverse
@@ -13,21 +10,14 @@
 from django.shortcuts import redirect
 from django.shortcuts import render, get_object_or_404
 from django.views.generic.edit import CreateView, UpdateView
-<<<<<<< HEAD
-from django.db.models import Count
+from django.db.models import Count, Q
 from django.db import IntegrityError
 from django.core.exceptions import ValidationError
 
 from django.contrib import messages
 
 from workshops.models import Site, Airport, Event, Person, Task, Cohort, Skill, Trainee, Badge, Award, Role
-from workshops.forms import InstructorMatchForm, PersonBulkAddForm, PersonBuildAddConfirmForm
-=======
-from django.db.models import Count, Q
-
-from workshops.models import Site, Airport, Event, Person, Task, Cohort, Skill, Trainee, Badge, Award
-from workshops.forms import InstructorsForm, SearchForm
->>>>>>> 4255a1c2
+from workshops.forms import InstructorsForm, SearchForm, PersonBulkAddForm, PersonBuildAddConfirmForm
 from workshops.util import earth_distance
 from workshops.check import check_file
 
@@ -142,7 +132,6 @@
                'tasks' : tasks}
     return render(request, 'workshops/person.html', context)
 
-<<<<<<< HEAD
 def person_bulk_add(request):
     '''Add a list of people from an uploaded CSV file.'''
 
@@ -262,8 +251,6 @@
     
     return persons_tasks
 
-=======
->>>>>>> 4255a1c2
 class PersonCreate(CreateView):
     model = Person
     fields = '__all__'
