import yaml
<<<<<<< HEAD
import csv
=======
import requests
>>>>>>> 4255a1c2

from django.core.paginator import Paginator, EmptyPage, PageNotAnInteger
from django.core.urlresolvers import reverse

from django.shortcuts import redirect
from django.shortcuts import render, get_object_or_404
from django.views.generic.edit import CreateView, UpdateView
<<<<<<< HEAD
from django.db.models import Count
from django.contrib import messages

from workshops.models import Site, Airport, Event, Person, Task, Cohort, Skill, Trainee, Badge, Award, Role
from workshops.forms import InstructorMatchForm, PersonBulkAddForm
=======
from django.db.models import Count, Q

from workshops.models import Site, Airport, Event, Person, Task, Cohort, Skill, Trainee, Badge, Award
from workshops.forms import InstructorsForm, SearchForm
>>>>>>> 4255a1c2
from workshops.util import earth_distance
from workshops.check import check_file

#------------------------------------------------------------

ITEMS_PER_PAGE = 25

#------------------------------------------------------------

def index(request):
    '''Home page.'''
    upcoming_events = Event.objects.upcoming_events()
    context = {'title' : None,
               'upcoming_events' : upcoming_events}
    return render(request, 'workshops/index.html', context)

#------------------------------------------------------------

SITE_FIELDS = ['domain', 'fullname', 'country', 'notes']


def all_sites(request):
    '''List all sites.'''

    all_sites = Site.objects.order_by('domain')
    sites = _get_pagination_items(request, all_sites)
    user_can_add = request.user.has_perm('edit')
    context = {'title' : 'All Sites',
               'all_sites' : sites,
               'user_can_add' : user_can_add}
    return render(request, 'workshops/all_sites.html', context)


def site_details(request, site_domain):
    '''List details of a particular site.'''
    site = Site.objects.get(domain=site_domain)
    events = Event.objects.filter(site=site)
    context = {'title' : 'Site {0}'.format(site),
               'site' : site,
               'events' : events}
    return render(request, 'workshops/site.html', context)


class SiteCreate(CreateView):
    model = Site
    fields = SITE_FIELDS


class SiteUpdate(UpdateView):
    model = Site
    fields = SITE_FIELDS
    slug_field = 'domain'
    slug_url_kwarg = 'site_domain'

#------------------------------------------------------------

AIRPORT_FIELDS = ['iata', 'fullname', 'country', 'latitude', 'longitude']


def all_airports(request):
    '''List all airports.'''
    all_airports = Airport.objects.order_by('iata')
    user_can_add = request.user.has_perm('edit')
    context = {'title' : 'All Airports',
               'all_airports' : all_airports,
               'user_can_add' : user_can_add}
    return render(request, 'workshops/all_airports.html', context)


def airport_details(request, airport_iata):
    '''List details of a particular airport.'''
    airport = Airport.objects.get(iata=airport_iata)
    context = {'title' : 'Airport {0}'.format(airport),
               'airport' : airport}
    return render(request, 'workshops/airport.html', context)


class AirportCreate(CreateView):
    model = Airport
    fields = AIRPORT_FIELDS


class AirportUpdate(UpdateView):
    model = Airport
    fields = AIRPORT_FIELDS
    slug_field = 'iata'
    slug_url_kwarg = 'airport_iata'

#------------------------------------------------------------

PERSON_UPLOAD_FIELDS = ['personal', 'middle', 'family', 'email']
PERSON_TASK_UPLOAD_FIELDS = PERSON_UPLOAD_FIELDS + ['event', 'role']

def all_persons(request):
    '''List all persons.'''

    all_persons = Person.objects.order_by('family', 'personal')
    persons = _get_pagination_items(request, all_persons)
    context = {'title' : 'All Persons',
               'all_persons' : persons}
    return render(request, 'workshops/all_persons.html', context)


def person_details(request, person_id):
    '''List details of a particular person.'''
    person = Person.objects.get(id=person_id)
    awards = Award.objects.filter(person__id=person_id)
    tasks = Task.objects.filter(person__id=person_id)
    context = {'title' : 'Person {0}'.format(person),
               'person' : person,
               'awards' : awards,
               'tasks' : tasks}
    return render(request, 'workshops/person.html', context)

<<<<<<< HEAD
def person_bulk_add(request):
    if request.method == 'POST':
        form = PersonBulkAddForm(request.POST, request.FILES)
        if form.is_valid():
            try:
                persons_tasks = _upload_person_task_csv(request, request.FILES['file'])
            except csv.Error as e:
                messages.add_message(request, messages.ERROR, "Error processing uploaded .CSV file: {}".format(e))
            else:
                context = {'title' : 'Process CSV File',
                           'form': form, 
                           'persons_tasks': persons_tasks}
                return render(request, 'workshops/person_process_bulk_add.html', context)
    else:
        form = PersonBulkAddForm()

    context = {'title' : 'Bulk Add People',
               'form': form}
    return render(request, 'workshops/person_bulk_add_form.html', context)

def _upload_person_task_csv(request, uploaded_file):
    persons_tasks = []
    reader = csv.DictReader(uploaded_file)
    for row in reader:
        person_fields = dict((col, row[col].strip()) for col in PERSON_UPLOAD_FIELDS)
        person = Person(**person_fields)
        entry = {'person': person, 'task' : None}
        if row['event'] and row['role']:
            try:
                event = Event.objects.get(slug=row['event'])
                role = Role.objects.get(name=row['role'])
                entry['task'] = Task(person=person, event=event, role=role)
            except Event.DoesNotExist:
                messages.add_message(request, messages.ERROR, \
                                     'Event with slug {} does not exist.'.format(row['event']))
            except Role.DoesNotExist:
                messages.add_message(request, messages.ERROR, \
                                     'Role with name {} does not exist.'.format(row['role'])) 
            except Role.MultipleObjectsReturned:
                messages.add_message(request, messages.ERROR, \
                                     'More than one role named {} exists.'.format(row['role'])) 
        persons_tasks.append(entry)
    return persons_tasks

=======
>>>>>>> 4255a1c2
class PersonCreate(CreateView):
    model = Person
    fields = '__all__'

class PersonUpdate(UpdateView):
    model = Person
    fields = '__all__'
    pk_url_kwarg = 'person_id'

#------------------------------------------------------------

def all_events(request):
    '''List all events.'''

    all_events = Event.objects.order_by('slug')
    events = _get_pagination_items(request, all_events)
    for e in events:
        e.num_instructors = e.task_set.filter(role__name='instructor').count()
    context = {'title' : 'All Events',
               'all_events' : events}
    return render(request, 'workshops/all_events.html', context)


def event_details(request, event_slug):
    '''List details of a particular event.'''
    event = Event.objects.get(slug=event_slug)
    tasks = Task.objects.filter(event__id=event.id).order_by('role__name')
    context = {'title' : 'Event {0}'.format(event),
               'event' : event,
               'tasks' : tasks}
    return render(request, 'workshops/event.html', context)

def validate_event(request, event_slug):
    '''Check the event's home page *or* the specified URL (for testing).'''
    page_url, error_messages = None, []
    event = Event.objects.get(slug=event_slug)
    github_url = request.GET.get('url', None) # for manual override
    if github_url is None:
        github_url = event.url
    if github_url is not None:
        page_url = github_url.replace('github.com', 'raw.githubusercontent.com').rstrip('/') + '/gh-pages/index.html'
        response = requests.get(page_url)
        if response.status_code != 200:
            error_messages.append('Request for {0} returned status code {1}'.format(page_url, response.status_code))
        else:
            valid, error_messages = check_file(page_url, response.text)
    context = {'title' : 'Validate Event {0}'.format(event),
               'event' : event,
               'page' : page_url,
               'error_messages' : error_messages}
    return render(request, 'workshops/validate_event.html', context)

#------------------------------------------------------------

TASK_FIELDS = ['event', 'person', 'role']


def all_tasks(request):
    '''List all tasks.'''

    all_tasks = Task.objects.order_by('event', 'person', 'role')
    tasks = _get_pagination_items(request, all_tasks)
    user_can_add = request.user.has_perm('edit')
    context = {'title' : 'All Tasks',
               'all_tasks' : tasks,
               'user_can_add' : user_can_add}
    return render(request, 'workshops/all_tasks.html', context)


def task_details(request, event_slug, person_id, role_name):
    '''List details of a particular task.'''
    task = Task.objects.get(event__slug=event_slug, person__id=person_id, role__name=role_name)
    context = {'title' : 'Task {0}'.format(task),
               'task' : task}
    return render(request, 'workshops/task.html', context)


class TaskCreate(CreateView):
    model = Task
    fields = TASK_FIELDS


class TaskUpdate(UpdateView):
    model = Task
    fields = TASK_FIELDS
    pk_url_kwarg = 'task_id'

    def get_object(self):
        """
        Returns the object the view is displaying.
        """

        event_slug = self.kwargs.get('event_slug', None)
        person_id = self.kwargs.get('person_id', None)
        role_name = self.kwargs.get('role_name', None)

        return get_object_or_404(Task, event__slug=event_slug, person__id=person_id, role__name=role_name)

#------------------------------------------------------------

COHORT_FIELDS = ['name', 'start', 'active', 'venue', 'qualifies']


def all_cohorts(request):
    '''List all cohorts.'''
    all_cohorts = Cohort.objects.order_by('start')
    user_can_add = request.user.has_perm('edit')
    context = {'title' : 'All Cohorts',
               'all_cohorts' : all_cohorts,
               'user_can_add' : user_can_add}
    return render(request, 'workshops/all_cohorts.html', context)


def cohort_details(request, cohort_name):
    '''List details of a particular cohort.'''
    cohort = Cohort.objects.get(name=cohort_name)
    trainees = Trainee.objects.filter(cohort_id=cohort.id)
    context = {'title' : 'Cohort {0}'.format(cohort),
               'cohort' : cohort,
               'trainees' : trainees}
    return render(request, 'workshops/cohort.html', context)


class CohortCreate(CreateView):
    model = Cohort
    fields = COHORT_FIELDS


class CohortUpdate(UpdateView):
    model = Cohort
    fields = COHORT_FIELDS
    slug_field = 'name'
    slug_url_kwarg = 'cohort_name'

#------------------------------------------------------------

def all_badges(request):
    '''List all badges.'''

    all_badges = Badge.objects.order_by('name')
    for b in all_badges:
        b.num_awarded = Award.objects.filter(badge_id=b.id).count()
    context = {'title' : 'All Badges',
               'all_badges' : all_badges}
    return render(request, 'workshops/all_badges.html', context)


def badge_details(request, badge_name):
    '''Show who has a particular badge.'''

    badge = Badge.objects.get(name=badge_name)
    all_awards = Award.objects.filter(badge_id=badge.id)
    awards = _get_pagination_items(request, all_awards)
    context = {'title' : 'Badge {0}'.format(badge.title),
               'badge' : badge,
               'all_awards' : awards}
    return render(request, 'workshops/badge.html', context)

#------------------------------------------------------------

def instructors(request):
    '''Search for instructors.'''

    persons = None

    if request.method == 'POST':
        form = InstructorsForm(request.POST)
        if form.is_valid():

            # Filter by skills.
            persons = Person.objects.filter(airport__isnull=False)
            skills = []
            for s in Skill.objects.all():
                if form.cleaned_data[s.name]:
                    skills.append(s)
            persons = persons.have_skills(skills)

            # Add metadata which we will eventually filter by
            for person in persons:
                person.num_taught = \
                    person.task_set.filter(role__name='instructor').count()

            # Sort by location.
            loc = (float(form.cleaned_data['latitude']),
                   float(form.cleaned_data['longitude']))
            persons = [(earth_distance(loc, (p.airport.latitude, p.airport.longitude)), p)
                       for p in persons]
            persons.sort(
                key=lambda distance_person: (
                    distance_person[0],
                    distance_person[1].family,
                    distance_person[1].personal,
                    distance_person[1].middle))
            persons = [x[1] for x in persons[:10]]

        else:
            pass # FIXME: error message

    # if a GET (or any other method) we'll create a blank form
    else:
        form = InstructorsForm()

    context = {'title' : 'Find Instructors',
               'form': form,
               'persons' : persons}
    return render(request, 'workshops/instructors.html', context)

#------------------------------------------------------------

def search(request):
    '''Search the database by term.'''

    term, sites, events = '', None, None

    if request.method == 'POST':
        form = SearchForm(request.POST)
        if form.is_valid():
            term = form.cleaned_data['term']
            if form.cleaned_data['in_sites']:
                sites = Site.objects.filter(
                    Q(domain__contains=term) |
                    Q(fullname__contains=term) |
                    Q(notes__contains=term))
            if form.cleaned_data['in_events']:
                events = Event.objects.filter(
                    Q(slug__contains=term) |
                    Q(notes__contains=term))
        else:
            pass # FIXME: error message

    # if a GET (or any other method) we'll create a blank form
    else:
        form = SearchForm()

    context = {'title' : 'Search',
               'form': form,
               'term' : term,
               'sites' : sites,
               'events' : events}
    return render(request, 'workshops/search.html', context)

#------------------------------------------------------------

def _export_badges():
    '''Collect badge data as YAML.'''
    result = {}
    for badge in Badge.objects.all():
        persons = Person.objects.filter(award__badge_id=badge.id)
        result[badge.name] = [{"user" : p.slug, "name" : p.fullname()} for p in persons]
    return result


def _export_instructors():
    '''Collect instructor airport locations as YAML.'''
    # Exclude airports with no instructors, and add the number of instructors per airport
    airports = Airport.objects.exclude(person=None).annotate(num_persons=Count('person'))
    return [{'airport' : str(a.fullname),
             'latlng' : '{0},{1}'.format(a.latitude, a.longitude),
             'count'  : a.num_persons}
            for a in airports]


def export(request, name):
    '''Export data as YAML for inclusion in main web site.'''
    data = None
    if name == 'badges':
        title, data = 'Badges', _export_badges()
    elif name == 'instructors':
        title, data = 'Instructor Locations', _export_instructors()
    else:
        title, data = 'Error', None # FIXME - need an error message
    context = {'title' : title,
               'data' : data}
    return render(request, 'workshops/export.html', context)

#------------------------------------------------------------

def _get_pagination_items(request, all_objects):
    '''Select paginated items.'''

    # Get parameters.
    items = request.GET.get('items_per_page', ITEMS_PER_PAGE)
    if items != 'all':
        try:
            items = int(items)
        except ValueError:
            items = ITEMS_PER_PAGE

    # Figure out where we are.
    page = request.GET.get('page')

    # Show everything.
    if items == 'all':
        result = all_objects

    # Show selected items.
    else:
        paginator = Paginator(all_objects, items)

        # Select the sites.
        try:
            result = paginator.page(page)

        # If page is not an integer, deliver first page.
        except PageNotAnInteger:
            result = paginator.page(1)

        # If page is out of range, deliver last page of results.
        except EmptyPage:
            result = paginator.page(paginator.num_pages)

    return result<|MERGE_RESOLUTION|>--- conflicted
+++ resolved
@@ -1,28 +1,16 @@
 import yaml
-<<<<<<< HEAD
 import csv
-=======
 import requests
->>>>>>> 4255a1c2
-
+
+from django.contrib import messages
 from django.core.paginator import Paginator, EmptyPage, PageNotAnInteger
 from django.core.urlresolvers import reverse
-
-from django.shortcuts import redirect
-from django.shortcuts import render, get_object_or_404
+from django.db.models import Count, Q
+from django.shortcuts import redirect, render, get_object_or_404
 from django.views.generic.edit import CreateView, UpdateView
-<<<<<<< HEAD
-from django.db.models import Count
-from django.contrib import messages
 
 from workshops.models import Site, Airport, Event, Person, Task, Cohort, Skill, Trainee, Badge, Award, Role
-from workshops.forms import InstructorMatchForm, PersonBulkAddForm
-=======
-from django.db.models import Count, Q
-
-from workshops.models import Site, Airport, Event, Person, Task, Cohort, Skill, Trainee, Badge, Award
-from workshops.forms import InstructorsForm, SearchForm
->>>>>>> 4255a1c2
+from workshops.forms import SearchForm, InstructorsForm, PersonBulkAddForm
 from workshops.util import earth_distance
 from workshops.check import check_file
 
@@ -137,7 +125,7 @@
                'tasks' : tasks}
     return render(request, 'workshops/person.html', context)
 
-<<<<<<< HEAD
+
 def person_bulk_add(request):
     if request.method == 'POST':
         form = PersonBulkAddForm(request.POST, request.FILES)
@@ -182,16 +170,17 @@
         persons_tasks.append(entry)
     return persons_tasks
 
-=======
->>>>>>> 4255a1c2
+
 class PersonCreate(CreateView):
     model = Person
     fields = '__all__'
+
 
 class PersonUpdate(UpdateView):
     model = Person
     fields = '__all__'
     pk_url_kwarg = 'person_id'
+
 
 #------------------------------------------------------------
 
