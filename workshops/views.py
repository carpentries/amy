--- conflicted
+++ resolved
@@ -7,20 +7,11 @@
 from django.core.paginator import Paginator, EmptyPage, PageNotAnInteger
 from django.core.urlresolvers import reverse
 from django.db.models import Count, Q
-<<<<<<< HEAD
 from django.shortcuts import redirect, render, get_object_or_404
 from django.views.generic.edit import CreateView, UpdateView
 
 from workshops.models import Site, Airport, Event, Person, Task, Cohort, Skill, Trainee, Badge, Award, Role
 from workshops.forms import SearchForm, InstructorsForm, PersonBulkAddForm
-=======
-from django.http import HttpResponseRedirect
-from django.shortcuts import render, get_object_or_404
-from django.views.generic.edit import CreateView, UpdateView
-
-from workshops.check import check_file
-from workshops.forms import InstructorsForm, SearchForm
->>>>>>> 63e53a46
 from workshops.util import earth_distance
 
 from workshops.models import \
@@ -149,7 +140,6 @@
     return render(request, 'workshops/person.html', context)
 
 
-<<<<<<< HEAD
 def person_bulk_add(request):
     if request.method == 'POST':
         form = PersonBulkAddForm(request.POST, request.FILES)
@@ -196,8 +186,6 @@
     return persons_tasks
 
 
-=======
->>>>>>> 63e53a46
 class PersonCreate(CreateView):
     model = Person
     fields = '__all__'
@@ -421,7 +409,7 @@
 def search(request):
     '''Search the database by term.'''
 
-    term, sites, events = '', None, None
+    term, sites, events, persons = '', None, None, None
 
     if request.method == 'POST':
         form = SearchForm(request.POST)
@@ -436,6 +424,12 @@
                 events = Event.objects.filter(
                     Q(slug__contains=term) |
                     Q(notes__contains=term))
+            if form.cleaned_data['in_persons']:
+                persons = Person.objects.filter(
+                    Q(personal__contains=term) |
+                    Q(family__contains=term) |
+                    Q(email__contains=term) |
+                    Q(github__contains=term))
         else:
             pass # FIXME: error message
 
@@ -447,7 +441,8 @@
                'form': form,
                'term' : term,
                'sites' : sites,
-               'events' : events}
+               'events' : events,
+               'persons' : persons}
     return render(request, 'workshops/search.html', context)
 
 #------------------------------------------------------------
