--- conflicted
+++ resolved
@@ -266,13 +266,6 @@
                    float(form.cleaned_data['longitude']))
             persons = [(earth_distance(loc, (p.airport.latitude, p.airport.longitude)), p)
                        for p in persons]
-<<<<<<< HEAD
-            persons.sort()
-
-            # Cut to number wanted.
-            wanted = form.cleaned_data['wanted']
-            persons = [x[1] for x in persons[:wanted]]
-=======
             persons.sort(
                 key=lambda distance_person: (
                     distance_person[0],
@@ -280,7 +273,6 @@
                     distance_person[1].personal,
                     distance_person[1].middle))
             persons = [x[1] for x in persons[:10]]
->>>>>>> fab7bb17
 
         else:
             pass # FIXME: error message
