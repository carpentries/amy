--- conflicted
+++ resolved
@@ -48,11 +48,7 @@
 
 ## Instructor Training
 
-<<<<<<< HEAD
 Carpentries Instructor trainees can [log in to AMY](#logging-in) to view their checkout progress towards their Instructor badge and submit their "Get Involved" step towards certification.  More information about the [Instructor Training checkout process is in our curriculum](https://carpentries.github.io/instructor-training/checkout.html).  Log into your AMY profile and click on "Training Progress" in the top menu bar:
-=======
-Carpentries Instructor trainees can log in to AMY to view their checkout progress and submit their "Get Involved" step towards certification.  More information about the [Instructor Training checkout process is in our curriculum](https://carpentries.github.io/instructor-training/checkout.html).  Log into your AMY profile and click on "Training Progress" in the top menu bar:
->>>>>>> cbae2bcc
 
 ![AMY Training Progress Menu](images/training_progress_menu.png)
 
