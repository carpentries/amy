import datetime
import logging
import sqlite3
import sys

# Command-line parameters.
FAKE = True
assert len(sys.argv) >= 3, 'Usage: migrater.py /path/to/src.db /path/to/dst.db [fake]'
src_path = sys.argv[1]
dst_path = sys.argv[2]
if (len(sys.argv) >= 4) and (sys.argv[3] == 'real'):
    FAKE = False

#------------------------------------------------------------
# Utilities.
#------------------------------------------------------------

def fail(table, fields, exc):
    '''Report failure.'''
    logging.error("Failing on {table} with {fields} because {error}".format(
            table=table, fields=fields, error=e))
    sys.exit(1)


def info(table):
    '''Report successful migration of given table, and commit.'''
    logging.info("Successfully migrated '{table}' table".format(table=table))


def fake(i, slug, personal, middle, family, email, gender, github, twitter, url):
    '''Redact personal identifying information.'''
    if not FAKE:
        return slug, personal, middle, family, email, gender, github, twitter, url
    where = 'I{0}.edu'.format(i)
    return 'S{0}'.format(i), \
           'F{0}'.format(i), \
           'M{0}'.format(i), \
           'L{0}'.format(i), \
           '{0}@{1}'.format(i, where), \
           ('M', 'F', 'O')[i % 3], \
           'U_{0}'.format(i), \
           '@U{0}'.format(i), \
           'http://{0}/U_{1}'.format(where, i)

def select_one(cursor, query, default='NO DEFAULT'):
    cursor.execute(query)
    result = cursor.fetchall()
    if result and (len(result) == 1):
        return result[0][0]
    if default != 'NO DEFAULT':
        return default
    assert False, 'select_one could not find exactly one record for "{0}"'.format(query)

def select_least(cursor, query):
    cursor.execute(query)
    results = cursor.fetchall()
    if not results:
        return None
    results.sort()
    return results[0][1]

def insert(cursor, table, fields):
    INSERT_TEMPLATE = 'INSERT INTO {table} ({columns}) VALUES({values});'
    keys = fields.keys()
    values = [fields[k] for k in keys]
    insert = INSERT_TEMPLATE.format(table=table,
                                    columns=','.join(keys),
                                    values=','.join('?' for key in keys))
    cursor.execute(insert, values)

#------------------------------------------------------------
# Setup.
#------------------------------------------------------------

assert len(sys.argv) == 3, 'Usage: migrater.py /path/to/src.db /path/to/dst.db'

old_cnx = sqlite3.connect(sys.argv[1])
old_crs = old_cnx.cursor()
new_cnx = sqlite3.connect(dst_path)
new_crs = new_cnx.cursor()

#------------------------------------------------------------
# Sites.
#------------------------------------------------------------


# Site
new_crs.execute('delete from workshops_site;')
old_crs.execute('select site, fullname, country from site;')
site_lookup = {}
i = 1
for (site, fullname, country) in old_crs.fetchall():
    site_lookup[site] = i
    try:
        fields = {'id' : i,
                  'domain' : site,
                  'fullname' : fullname,
                  'country' : country,
                  'notes' : ''}
        insert(new_crs, 'workshops_site', fields)
    except Exception, e:
        fail('site', fields, e)
    i += 1

info('site')

#------------------------------------------------------------
# Airports.
#------------------------------------------------------------

# Airport
new_crs.execute('delete from workshops_airport;')
old_crs.execute('select fullname, country, latitude, longitude, iata from airport;')
airport_lookup = {}
i = 1
for (fullname, country, lat, long, iata) in old_crs.fetchall():
    airport_lookup[iata] = i
    try:
        fields = {'id' : i,
                  'fullname' : fullname,
                  'country' : country,
                  'latitude' : lat,
                  'longitude' : long,
                  'iata' : iata}
        insert(new_crs, 'workshops_airport', fields)
    except Exception, e:
        fail('airport', fields, e)
    i += 1

info('airport')

#------------------------------------------------------------
# Persons.
#------------------------------------------------------------

# load Facts for lookup in Person
old_crs.execute('select person, gender, active, airport, github, twitter, site from facts;')
facts_lookup = {}
for record in old_crs.fetchall():
    person = record[0]
    facts_lookup[person] = record[1:]

# Person
new_crs.execute('delete from workshops_person;')
old_crs.execute('select person, personal, middle, family, email from person;')
person_lookup = {}
i = 1
for (person, personal, middle, family, email) in old_crs.fetchall():
    person_lookup[person] = i
    if person in facts_lookup:
        gender, active, airport, github, twitter, url = facts_lookup[person]
    else:
        gender, active, airport, github, twitter, url = None, None, None, None, None, None

    person, personal, middle, family, email, gender, github, twitter, url = \
        fake(i, person, personal, middle, family, email, gender, github, twitter, url)
    if airport is not None:
        airport = airport_lookup[airport]

    try:
<<<<<<< HEAD
        fields = (i, personal, middle, family, active, airport, gender, github, twitter, url, person, email)
        new_crs.execute('insert into workshops_person values(?, ?, ?, ?, ?, ?, ?, ?, ?, ?, ?, ?);', fields)
=======
        fields = {'id' : i,
                  'slug' : person,
                  'personal' : personal,
                  'middle' : middle,
                  'family' : family,
                  'email' : email,
                  'gender' : gender,
                  'airport_id' : airport,
                  'github' : github,
                  'twitter' : twitter,
                  'url' : url,
                  'active' : active}
        insert(new_crs, 'workshops_person', fields)
>>>>>>> efb38272
    except Exception, e:
        fail('person', fields, e)
    i += 1

info('person')

#------------------------------------------------------------
# Tags for events.
#------------------------------------------------------------

tag_lookup = {}
tag_id = 1
for (name, details) in (('SWC', 'Software Carpentry Workshop'),
                        ('DC', 'Data Carpentry Workshop'),
                        ('LC', 'Library Carpentry Workshop'),
                        ('WiSE', 'Women in Science and Engineering'),
                        ('TTT', 'Train the Trainers')):
    fields = {'id' : tag_id,
              'name' : name,
              'details' : details}
    insert(new_crs, 'workshops_tag', fields)
    tag_lookup[name] = tag_id
    tag_id += 1

info('tags')

#------------------------------------------------------------
# Events.
#------------------------------------------------------------

# Event
new_crs.execute('delete from workshops_event;')
old_crs.execute('select startdate, enddate, event, site, kind, eventbrite, attendance, url from event;')
event_lookup = {}
event_id = 1
event_tag_id = 1
for (startdate, enddate, event, site, kind, eventbrite, attendance, url) in old_crs.fetchall():
    event_lookup[event] = event_id
    try:
        fields = {'id' : event_id,
                  'start' : startdate,
                  'end' : enddate,
                  'slug' : event,
                  'reg_key' : eventbrite,
                  'attendance' : attendance,
                  'site_id' : site_lookup[site],
                  'url' : url,
                  'organizer_id' : None,
                  'admin_fee' : 0.0,
                  'notes' : '',
                  'published' : True}
        insert(new_crs, 'workshops_event', fields)
    except Exception, e:
        fail('event', fields, e)
    try:
        fields = {'id' : event_tag_id,
                  'event_id' : event_id,
                  'tag_id' : tag_lookup[kind]}
        insert(new_crs, 'workshops_event_tags', fields)
    except Exception, e:
        fail('event_tag', fields, e)
    event_id += 1
    event_tag_id += 1

info('event')

# Add some unpublished events for testing purposes.
if FAKE:
    new_crs.execute('select site_id from workshops_event where (id>=?) and (id<?);', ((event_id-10), (event_id-5)))
    records = new_crs.fetchall()
    for r in records:
        try:
            fields = {'id' : event_id,
                      'start' : None,
                      'end' : None,
                      'slug' : None,
                      'reg_key' : None,
                      'attendance' : None,
                      'site_id' : r[0],
                      'url' : None,
                      'organizer_id' : None,
                      'admin_fee' : 0.0,
                      'notes' : 'unpublished event',
                      'published' : False}
            insert(new_crs, 'workshops_event', fields)
        except Exception, e:
            fail('unpublished event', fields, e)
        try:
            fields = {'id' : event_tag_id,
                      'event_id' : event_id,
                      'tag_id' : tag_lookup['SWC']}
            insert(new_crs, 'workshops_event_tags', fields)
        except Exception, e:
            fail('event_tag', fields, e)
        event_id += 1
        event_tag_id += 1

    info('unpublished events')

#------------------------------------------------------------
# Tasks.
#------------------------------------------------------------

# Roles
new_crs.execute('delete from workshops_role;')
i = 1
role_lookup = {}
for role in 'helper instructor host learner organizer tutor'.split():
    role_lookup[role] = i
    try:
        fields = {'id' : i,
                  'name' : role}
        insert(new_crs, 'workshops_role', fields)
    except Exception, e:
        fail('role', fields, e)
    i += 1

info('roles')

# Tasks
new_crs.execute('delete from workshops_task;')
old_crs.execute('select event, person, task from task;')
task_id = 1
for (event, person, task) in old_crs.fetchall():
    try:
        fields = {'id' : task_id,
                  'event_id' : event_lookup[event],
                  'person_id' : person_lookup[person],
                  'role_id' : role_lookup[task]}
        insert(new_crs, 'workshops_task', fields)
    except Exception, e:
        fail('task', fields, e)
    task_id += 1

info('task')

#------------------------------------------------------------
# Instructor qualifications.
#------------------------------------------------------------

# Skills
new_crs.execute('delete from workshops_skill;')
old_crs.execute('select distinct skill from skills;')
i = 1
skill_lookup = {}
for (skill,) in old_crs.fetchall():
    skill_lookup[skill] = i
    try:
        fields = {'id' : i,
                  'name' : skill}
        insert(new_crs, 'workshops_skill', fields)
    except Exception, e:
        fail('skill', fields, e)
    i += 1

info('skill')

# Qualifications
new_crs.execute('delete from workshops_qualification;')
old_crs.execute('select person, skill from skills;')
i = 1
for (person, skill) in old_crs.fetchall():
    try:
        fields = {'id' : i,
                  'person_id' : person_lookup[person],
                  'skill_id' : skill_lookup[skill]}
        insert(new_crs, 'workshops_qualification', fields)
    except Exception, e:
        fail('qualification', fields, e)
    i += 1

info('qualification')

#------------------------------------------------------------
# Instructor training (turned into events and tasks).
#------------------------------------------------------------

def mangle_name(name):
    year, month, day, tag = name.split('-')
    return '-'.join([year, month, day, 'ttt', tag])

# Turn training cohorts into events.
old_crs.execute('select startdate, cohort, active, venue from cohort;')
cohort_lookup = {}
cohort_start = {}
for (start, name, active, venue) in old_crs.fetchall():
    cohort_lookup[name] = event_id
    cohort_start[name] = start
    try:

        slug = mangle_name(name)
        event_lookup[slug] = event_id
        if slug == '2014-04-14-ttt-pycon':
            end = start
        else:
            end = select_one(old_crs, "select max(awards.awarded) from awards join trainee on awards.person=trainee.person where awards.badge='instructor' and trainee.cohort='{0}' and awards.person not in (select distinct awards.person from awards join trainee join cohort on awards.person=trainee.person and trainee.cohort=cohort.cohort where awards.badge='instructor' and cohort.startdate>'{1}');".format(name, start), None)

        fields = {'id' : event_id,
                  'start' : start,
                  'end' : end,
                  'slug' : slug,
                  'reg_key' : None,
                  'attendance' : select_one(old_crs, "select count(*) from trainee where cohort='{0}';".format(name)),
                  'site_id' : site_lookup['online'],
                  'url' : None,
                  'organizer_id' : site_lookup['software-carpentry.org'],
                  'admin_fee' : None,
                  'notes' : 'instructor training',
                  'published' : True}

        insert(new_crs, 'workshops_event', fields)
    except Exception, e:
        fail('cohort', fields, e)
    try:
        fields = {'id' : event_tag_id,
                  'event_id' : event_id,
                  'tag_id' : tag_lookup['TTT']}
        insert(new_crs, 'workshops_event_tags', fields)
    except Exception, e:
        fail('event_tag for cohort', fields, e)
    event_id += 1
    event_tag_id += 1

info('cohort')

# Turning trainees into tasks.
old_crs.execute('select person, cohort, status from trainee;')
learner = select_one(new_crs, "select id from workshops_role where name='learner';")
for (person, cohort, status) in old_crs.fetchall():
    try:
        fields = {'id' : task_id,
                  'event_id' : cohort_lookup[cohort],
                  'person_id' : person_lookup[person],
                  'role_id' : learner}
        insert(new_crs, 'workshops_task', fields)
    except Exception, e:
        fail('trainee', fields, e)
    task_id += 1

info('trainee')

#------------------------------------------------------------
# Badges and awards.
#------------------------------------------------------------

def get_badge_event(cursor, person, badge, lookups):

    # Creator and member are simply awarded.
    if badge in ('creator', 'member'):
        return None

    # First event for which this person was an organizer.
    if badge == 'organizer':
        key = select_least(cursor, "select event.startdate, event.event from event join task on event.event=task.event where task.task='organizer' and task.person='{0}';".format(person))
        return lookups[badge].get(key, None)

    if badge == 'instructor':
        key = select_least(cursor, "select cohort.startdate, cohort.cohort from cohort join trainee on cohort.cohort=trainee.cohort where trainee.person='{0}';".format(person))
        return lookups[badge].get(key, None)

    assert False, 'unknown badge type "{0}"'.format(badge)

# Badges
badge_stuff = (
    ('creator',    'Creator',    'Creating learning materials and other content'),
    ('instructor', 'Instructor', 'Teaching at workshops or online'),
    ('member',     'Member',     'Software Carpentry Foundation member'),
    ('organizer',  'Organizer',  'Organizing workshops and learning groups')
)

old_crs.execute('select badge, title, criteria from badges;')
i = 1
badge_lookup = {}
for (badge, title, criteria) in badge_stuff:
    try:
        badge_lookup[badge] = i
        fields = {'id' : i,
                  'name' : badge,
                  'title' : title,
                  'criteria' : criteria}
        insert(new_crs, 'workshops_badge', fields)
    except Exception, e:
        fail('badge', fields, e)
    i += 1
    
info('badge')

# Awards
new_crs.execute('delete from workshops_award;')
old_crs.execute('select person, badge, awarded from awards;')
i = 1
for (person, badge, awarded) in old_crs.fetchall():
    try:
        event = get_badge_event(old_crs, person, badge, {'organizer' : event_lookup, 'instructor' : cohort_lookup})
        fields = {'id' : i,
                  'awarded' : awarded,
                  'badge_id' : badge_lookup[badge],
                  'person_id' : person_lookup[person],
                  'event_id' : event}
        insert(new_crs, 'workshops_award', fields)
    except Exception, e:
        fail('award', fields, e)
    i += 1

info('award')

trainer_stuff =  [
    ['2012-08-26-ttt-online', ['wilson.g']],
    ['2012-10-11-ttt-online', ['wilson.g']],
    ['2013-01-06-ttt-online', ['wilson.g']],
    ['2013-03-12-ttt-online', ['wilson.g']],
    ['2013-05-12-ttt-online', ['wilson.g']],
    ['2013-08-12-ttt-online', ['wilson.g']],
    ['2013-09-30-ttt-online', ['wilson.g']],
    ['2014-01-16-ttt-online', ['wilson.g']],
    ['2014-04-14-ttt-pycon', ['wilson.g']],
    ['2014-04-24-ttt-online', ['wilson.g']],
    ['2014-04-28-ttt-mozilla', ['wilson.g']],
    ['2014-06-05-ttt-online', ['wilson.g']],
    ['2014-06-11-ttt-online', ['wilson.g']],
    ['2014-09-10-ttt-online', ['wilson.g']],
    ['2014-09-22-ttt-uva', ['wilson.g', 'mills.b']],
    ['2014-10-22-ttt-tgac', ['wilson.g', 'mills.b', 'pawlik.a']],
    ['2014-11-12-ttt-washington', ['wilson.g', 'mills.b']],
    ['2015-01-06-ttt-ucdavis', ['wilson.g', 'mills.b', 'teal.t', 'pawlik.a']],
    ['2015-02-01-ttt-online', ['wilson.g']],
    ['2015-04-xx-ttt-nih', ['wilson.g']],
    ['2015-05-01-ttt-online', ['wilson.g']],
    ['2015-09-01-ttt-online', ['wilson.g']]
]
instructor = select_one(new_crs, "select id from workshops_role where name='instructor';")
for (slug, all_persons) in trainer_stuff:
    for person in all_persons:
        try:
            fields = {'id' : task_id,
                      'event_id' : event_lookup[slug],
                      'person_id' : person_lookup[person],
                      'role_id' : instructor}
            insert(new_crs, 'workshops_task', fields)
        except Exception, e:
            fail('training instructors', fields, e)
        task_id += 1

#------------------------------------------------------------
# Wrap up.
#------------------------------------------------------------

# Commit all changes.
new_cnx.commit()<|MERGE_RESOLUTION|>--- conflicted
+++ resolved
@@ -158,10 +158,6 @@
         airport = airport_lookup[airport]
 
     try:
-<<<<<<< HEAD
-        fields = (i, personal, middle, family, active, airport, gender, github, twitter, url, person, email)
-        new_crs.execute('insert into workshops_person values(?, ?, ?, ?, ?, ?, ?, ?, ?, ?, ?, ?);', fields)
-=======
         fields = {'id' : i,
                   'slug' : person,
                   'personal' : personal,
@@ -173,9 +169,8 @@
                   'github' : github,
                   'twitter' : twitter,
                   'url' : url,
-                  'active' : active}
+                  'active' : True if active else False}
         insert(new_crs, 'workshops_person', fields)
->>>>>>> efb38272
     except Exception, e:
         fail('person', fields, e)
     i += 1
