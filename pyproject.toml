[project]
name = "amy"
<<<<<<< HEAD
version = "4.7.0"
=======
version = "4.8.0-dev"
>>>>>>> 0ab308d2
description = "A web-based workshop administration application built using Django."
authors = [{ name = "Carpentries Team", email = "team@carpentries.org" }]
license = { text = "MIT" }
readme = "README.md"
requires-python = ">=3.12,<4.0"
dependencies = [
  "argon2-cffi (>=23.1.0,<24.0.0)",
  "black",
  "crispy-bootstrap4 (>=2024.10,<2025.0)",
  "django (>=4.2,<5.0)",
  "django-anymail (>=12.0,<13.0)",
  "django-better-admin-arrayfield (>=1.4.2,<2.0.0)",
  "django-contrib-comments (>=2.2.0,<3.0.0)",
  "django-countries (>=7.6.1,<8.0.0)",
  "django-crispy-forms (>=2.3,<3.0)",
  "django-debug-toolbar (>=4.4.6,<5.0.0)",
  "django-environ (>=0.11.2,<0.12.0)",
  "django-extensions (>=3.2.3,<4.0.0)",
  "django-filter (>=24.3,<25.0)",
  "django-flags (>=5.0.13,<6.0.0)",
  "django-formset-js-improved (>=0.5.0.3,<0.6.0.0)",
  "django-markdownx (>=4.0.7,<5.0.0)",
  "django-recaptcha (>=4.0.0,<5.0.0)",
  "django-rest-knox (>=5.0.2,<6.0.0)",
  "django-reversion (>=5.1.0,<6.0.0)",
  "django-reversion-compare (>=0.18.1,<0.19.0)",
  "django-select2 (>=8.2.3,<9.0.0)",
  "django-stubs",
  "django-test-migrations (>=1.4.0,<2.0.0)",
  "django-webtest (>=1.9.12,<2.0.0)",
  "djangorestframework (>=3.15.2,<4.0.0)",
  "djangorestframework-csv (>=3.0.2,<4.0.0)",
  "djangorestframework-stubs",
  "drf-nested-routers (>=0.94.1,<0.95.0)",
  "faker (>=33.3.1,<34.0.0)",
  "fakeredis (>=2.26.2,<3.0.0)",                     # TODO: remove in #2755
  "flake8",
  "gunicorn (>=23.0.0,<24.0.0)",
  "isort",
  "jinja2 (>=3.1.5,<4.0.0)",
  "mkdocs (>=1.6.1,<2.0.0)",
  "mkdocs-material (>=9.5.49,<10.0.0)",
  "mypy",
  "pre-commit",
  "psycopg (>=3.2.3,<4.0.0)",
  "pydantic (>=2.10.5,<3.0.0)",
  "pygithub (>=2.5.0,<3.0.0)",
  "pyyaml (>=6.0.2,<7.0.0)",
  "requests (>=2.32.3,<3.0.0)",
  "requests-mock (>=1.12.1,<2.0.0)",
  "social-auth-app-django (>=5.4.2,<6.0.0)",
  "social-auth-core (>=4.5.4,<5.0.0)",
  "typing-extensions",
  "whitenoise (>=6.8.2,<7.0.0)",
  "toml (>=0.10.2,<0.11.0)",
  "boto3 (>=1.36.25,<2.0.0)",
  "boto3-stubs (>=1.36.26,<2.0.0)",
  "cairosvg (>=2.7.1,<3.0.0)",
]

[build-system]
requires = ["poetry-core>=2.0.0,<3.0.0"]
build-backend = "poetry.core.masonry.api"

[tool.poetry]
package-mode = false

[tool.black]
line-length = 120
force-exclude = "migrations"

[tool.isort]
profile = "black"
force_sort_within_sections = true
skip_gitignore = true
known_first_party = [
  "api",
  "autoemails",
  "consents",
  "communityroles",
  "dashboard",
  "emails",
  "extcomments",
  "extforms",
  "extrequests",
  "fiscal",
  "recruitment",
  "reports",
  "trainings",
  "workshops",
]

[tool.mypy]
plugins = ["mypy_django_plugin.main", "mypy_drf_plugin.main"]
python_version = "3.12"
show_error_codes = true
strict = true
mypy_path = "amy"

[[tool.mypy.overrides]]
module = [
  "anymail.*",
  "cairosvg.*",
  "django_filters.*",
  "flags.*",
  "markdownx.*",
  "reversion.*",
  "social_django.*",
]
follow_untyped_imports = true

[tool.django-stubs]
django_settings_module = "config.settings"<|MERGE_RESOLUTION|>--- conflicted
+++ resolved
@@ -1,10 +1,6 @@
 [project]
 name = "amy"
-<<<<<<< HEAD
-version = "4.7.0"
-=======
-version = "4.8.0-dev"
->>>>>>> 0ab308d2
+version = "4.7.1"
 description = "A web-based workshop administration application built using Django."
 authors = [{ name = "Carpentries Team", email = "team@carpentries.org" }]
 license = { text = "MIT" }
